--- conflicted
+++ resolved
@@ -474,36 +474,10 @@
     kernel_kwargs = {}
     if is_hip():
         kernel_kwargs["matrix_instr_nonkdim"] = nonKDim
-<<<<<<< HEAD
-    mxfp_matmul[grid](
-        a,
-        b,
-        output,
-        a_scale,
-        b_scale,
-        M,
-        N,
-        K,
-        a_scale.stride(0),
-        a.stride(0),
-        a.stride(1),
-        b.stride(0),
-        b.stride(1),
-        output.stride(0),
-        output.stride(1),
-        BLOCK_M,
-        BLOCK_N,
-        BLOCK_K,
-        NUM_STAGES=NUM_STAGES,
-        **kernel_kwargs,
-        num_warps=NUM_WARPS,
-    )
-=======
 
     out = mxfp_matmul[grid](a, b, output, a_scale, b_scale, M, N, K, a_scale.stride(0), a.stride(0), a.stride(1),
                             b.stride(0), b.stride(1), output.stride(0), output.stride(1), BLOCK_M, BLOCK_N, BLOCK_K,
                             NUM_STAGES=NUM_STAGES, **kernel_kwargs, num_warps=NUM_WARPS)
->>>>>>> c7520314
     a_scale_f32 = fp8e8m0_to_float32(a_scale)
     b_scale_f32 = fp8e8m0_to_float32(b_scale)
     a_scale_f32 = a_scale_f32.repeat_interleave(32, dim=1)
