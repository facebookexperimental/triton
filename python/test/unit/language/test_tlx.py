import math
import itertools
import pytest
import torch
import re
import triton
import triton.language as tl
from triton._internal_testing import is_hopper_or_newer, is_blackwell, is_hopper, is_hip
import triton.language.extra.tlx as tlx
from typing import Optional
import traceback
import triton.runtime.driver as driver
from triton.tools.tensor_descriptor import TensorDescriptor


@pytest.mark.skipif(not is_hopper_or_newer(), reason="Need Hopper or newer")
@pytest.mark.parametrize("BLOCK_SIZE", [(1024)])
def test_async_tasks(BLOCK_SIZE, device):

    @triton.jit
    def add2_warp_specialized_kernel(
        x_ptr,
        y_ptr,
        z_ptr,
        a_ptr,
        b_ptr,
        c_ptr,
        n_elements,
        BLOCK_SIZE: tl.constexpr,
    ):
        pid = tl.program_id(axis=0)
        block_start = pid * BLOCK_SIZE
        with tlx.async_tasks():
            with tlx.async_task("default", registers=120, replicate=2):
                offsets = block_start + tl.arange(0, BLOCK_SIZE)
                mask = offsets < n_elements
                x = tl.load(x_ptr + offsets, mask=mask)
                y = tl.load(y_ptr + offsets, mask=mask)
                replica_id = tlx.async_task_replica_id()
                x1 = x + replica_id
                y1 = y - replica_id
                output = x1 + y1
                tl.store(z_ptr + offsets, output, mask=mask)
            with tlx.async_task(num_warps=1, registers=100, replicate=2):
                offsets = block_start + tl.arange(0, BLOCK_SIZE)
                mask = offsets < n_elements
                a = tl.load(a_ptr + offsets, mask=mask)
                b = tl.load(b_ptr + offsets, mask=mask)
                replica_id = tlx.async_task_replica_id()
                # This no-op is just to test that replica_id
                # is correctly passed to the kernel
                a1 = a + replica_id
                b1 = b - replica_id
                output = a1 + b1
                tl.store(c_ptr + offsets, output, mask=mask)

    def dual_add(x, y, a, b):
        return x + y, a + b

    torch.manual_seed(0)
    size = 98432
    x = torch.rand(size, device=device)
    y = torch.rand(size, device=device)
    a = torch.rand(size, device=device)
    b = torch.rand(size, device=device)

    output1 = torch.empty_like(x)
    output2 = torch.empty_like(a)
    n_elements = output1.numel()
    grid = lambda meta: (triton.cdiv(n_elements, meta["BLOCK_SIZE"]), )
    kernel = add2_warp_specialized_kernel[grid](
        x,
        y,
        output1,
        a,
        b,
        output2,
        n_elements,
        BLOCK_SIZE,
        num_warps=4,
    )
    ttgir = kernel.asm["ttgir"]
    # print(ttgir)
    pattern_ws = r"ttg.warp_specialize(.*) attributes {requestedRegisters = array<i32: 120, 100, 100>}"
    assert re.search(pattern_ws, ttgir, flags=re.DOTALL)
    pattern_p0 = r"partition0\([^\n]*\)\s+num_warps\(4\)"
    assert re.search(pattern_p0, ttgir, flags=re.DOTALL)
    pattern_p1 = r"partition1\([^\n]*\)\s+num_warps\(1\)"
    assert re.search(pattern_p1, ttgir, flags=re.DOTALL)
    pattern_p2 = r"partition2\([^\n]*\)\s+num_warps\(1\)"
    assert re.search(pattern_p2, ttgir, flags=re.DOTALL)

    # Check that the replica_id is correctly passed to non-default regions
    # TTIR/TTGIR should be something like:
    #  partition0(...) {
    #   %a1 = arith.constant dense<0.000000e+00> : tensor<1024xf32, #blocked>
    #   ...
    #   %13 = arith.addf %9, %cst
    #   ...}
    #  partition1(...) {
    #   %cst = arith.constant dense<1.000000e+00> : tensor<1024xf32, #blocked>
    #   ...
    #   %13 = arith.addf %9, %cst
    #   %14 = arith.subf %12, %cst
    #   ...}
    pattern_cst = r"= arith.constant dense\<.*\>"
    found = re.findall(pattern_cst, ttgir)
    assert len(found) == 4, "Expected 4 cst by calling `tlx.async_task_replica_id()` in all regions"
    assert found[0] != found[1], "Two matches MUST be different"
    assert "dense<0.0" in found[0] and "dense<1.0" in found[1], "Expected 0.0 and 1.0 as replica_id"

    ref_out1, ref_out2 = dual_add(x, y, a, b)
    torch.testing.assert_close(output1, ref_out1, check_dtype=False)
    torch.testing.assert_close(output2, ref_out2, check_dtype=False)


@pytest.mark.skipif(not is_hopper_or_newer(), reason="Need Hopper or newer")
@pytest.mark.parametrize("BLOCK_SIZE", [(64)])
def test_local_load(BLOCK_SIZE, device):

    @triton.jit
    def local_load(
        x_ptr,
        y_ptr,
        output_ptr,
        n_elements,
        BLOCK_SIZE: tl.constexpr,
    ):
        pid = tl.program_id(axis=0)
        block_start = pid * BLOCK_SIZE
        offsets = block_start + tl.arange(0, BLOCK_SIZE)
        mask = offsets < n_elements
        x_ptr_offsets = x_ptr + offsets
        y_ptr_offsets = y_ptr + offsets

        buffers = tlx.local_alloc((BLOCK_SIZE, ), tl.float32, 3)
        tlx.async_load(x_ptr_offsets, buffers[0], mask=mask)
        tlx.async_load(y_ptr_offsets, buffers[1], mask=mask)
        tlx.async_load_commit_group()
        tlx.async_load_wait_group(tl.constexpr(0))
        x_local = tlx.local_load(buffers[0])
        y_local = tlx.local_load(buffers[1])
        local_add = x_local + y_local
        tl.store(output_ptr + offsets, local_add, mask=mask)

    torch.manual_seed(0)
    size = 256
    x = torch.rand(size, dtype=torch.float32, device=device)
    y = torch.rand(size, dtype=torch.float32, device=device)
    output = torch.empty_like(x)
    n_elements = x.numel()
    grid = lambda meta: (triton.cdiv(n_elements, meta["BLOCK_SIZE"]), )
    kernel = local_load[grid](x, y, output, n_elements, BLOCK_SIZE)
    assert kernel.asm["ttgir"].count("ttg.local_alloc") == 1
    assert kernel.asm["ttgir"].count("ttg.memdesc_index") == 2
    assert kernel.asm["ttgir"].count("ttg.async_copy_global_to_local") == 2
    assert kernel.asm["ttgir"].count("ttg.async_commit_group") == 1
    assert kernel.asm["ttgir"].count("ttg.async_wait") == 1
    assert kernel.asm["ttgir"].count("ttg.local_load") == 2
    torch.testing.assert_close(x + y, output)


@pytest.mark.skipif(not is_hopper_or_newer(), reason="Need Hopper or newer")
@pytest.mark.parametrize("BLOCK_SIZE", [(4)])
def test_local_slice(BLOCK_SIZE, device):

    @triton.jit
    def local_load(
        x_ptr,
        output_ptr,
        n_elements,
        BLOCK_SIZE: tl.constexpr,
    ):
        pid = tl.program_id(axis=0)
        block_start = pid * BLOCK_SIZE
        offsets = block_start + tl.arange(0, BLOCK_SIZE)
        x_ptr_offsets = x_ptr + offsets

        buffers = tlx.local_alloc((BLOCK_SIZE, ), tl.float32, 1)
        tlx.async_load(x_ptr_offsets, buffers[0])
        tlx.async_load_commit_group()
        tlx.async_load_wait_group(tl.constexpr(0))
        buffer_0 = tlx.local_slice(buffers[0], [0], [BLOCK_SIZE // 2])
        buffer_1 = tlx.local_slice(buffers[0], [BLOCK_SIZE // 2], [BLOCK_SIZE // 2])
        x_0 = tlx.local_load(buffer_0)
        x_1 = tlx.local_load(buffer_1)

        offsets = block_start + tl.arange(0, BLOCK_SIZE // 2)
        output_ptr_offsets = output_ptr + offsets
        tl.store(output_ptr_offsets, x_0)
        tl.store(output_ptr_offsets + BLOCK_SIZE // 2, x_1)

    torch.manual_seed(0)
    size = 4
    x = torch.rand(size, dtype=torch.float32, device=device)
    output = torch.empty_like(x)
    n_elements = x.numel()
    grid = lambda meta: (triton.cdiv(n_elements, meta["BLOCK_SIZE"]), )
    kernel = local_load[grid](x, output, n_elements, BLOCK_SIZE)
    assert kernel.asm["ttgir"].count("ttg.local_alloc") == 1
    assert kernel.asm["ttgir"].count("ttg.memdesc_index") == 1
    assert kernel.asm["ttgir"].count("ttg.async_copy_global_to_local") == 1
    assert kernel.asm["ttgir"].count("ttg.async_commit_group") == 1
    assert kernel.asm["ttgir"].count("ttg.async_wait") == 1
    assert kernel.asm["ttgir"].count("ttg.local_load") == 2
    torch.testing.assert_close(x, output)


def _generate_test_params():
    """Generate test parameters with filtering for memory constraints."""
    dims_mn = [16, 32, 64, 128, 512]
    dims_k = [16, 32, 64]
    dtype = torch.float16
    params = []

    for M, N, K in itertools.product(dims_mn, dims_mn, dims_k):
        device_props = str(torch.cuda.get_device_properties())
        matmul_size = (M * K + K * N) * dtype.itemsize
        max_shared_mem = driver.active.utils.get_device_properties(driver.active.get_current_device())["max_shared_mem"]
        if matmul_size > max_shared_mem:
            continue
        # TODO: Investigate why this test fails on gfx942 with M=512, N=512, K=16
        if "gfx942" in device_props and M == 512 and N == 512 and K == 16:
            params.append(pytest.param(M, N, K, marks=pytest.mark.xfail()))
        elif "H100" in device_props and M == 512 and N == 512 and K == 64:
            # This shape incurs excessive register pressure and fails on H100
            params.append(pytest.param(M, N, K, marks=pytest.mark.xfail()))
        else:
            params.append((M, N, K))
    return params


# Test tl.dot wit tlx smem ops
# Tests tl.load->tlx_local_store->tlx_local_load->tl.dot
@pytest.mark.skipif(is_blackwell(), reason="Not tested on Blackwell")
@pytest.mark.parametrize("M,N,K", _generate_test_params())
def test_tl_dot_with_tlx_smem_load_store(M, N, K, device):

    @triton.jit
    def dot_kernel(
        X,
        stride_xm,
        stride_xk,
        Y,
        stride_yk,
        stride_yn,
        Z,
        stride_zm,
        stride_zn,
        BLOCK_M: tl.constexpr,
        BLOCK_N: tl.constexpr,
        BLOCK_K: tl.constexpr,
    ):
        off_m = tl.arange(0, BLOCK_M)
        off_n = tl.arange(0, BLOCK_N)
        off_k = tl.arange(0, BLOCK_K)

        a_ptrs = X + (off_m[:, None] * stride_xm + off_k[None, :] * stride_xk)
        b_ptrs = Y + (off_k[:, None] * stride_yk + off_n[None, :] * stride_yn)

        buf_alloc_a = tlx.local_alloc((BLOCK_M, BLOCK_K), tlx.dtype_of(X), 1)
        buf_alloc_b = tlx.local_alloc((BLOCK_K, BLOCK_N), tlx.dtype_of(Y), 1)
        a_smem_view = buf_alloc_a[0]
        b_smem_view = buf_alloc_b[0]

        a_load_reg = tl.load(a_ptrs)
        b_load_reg = tl.load(b_ptrs)

        tlx.local_store(a_smem_view, a_load_reg)
        tlx.local_store(b_smem_view, b_load_reg)

        a_tile = tlx.local_load(a_smem_view)
        b_tile = tlx.local_load(b_smem_view)

        c_tile = tl.dot(a_tile, b_tile)

        c = c_tile.to(tlx.dtype_of(Z))
        c_ptrs = Z + stride_zm * off_m[:, None] + stride_zn * off_n[None, :]
        tl.store(c_ptrs, c)

    torch.manual_seed(0)
    # Note: This test may fail for other shapes/kwargs until
    # reg->shared layout propagation is implemented tlx layout propagation
    dtype = torch.float16

    print(f"{M=}, {N=}, {K=}")
    x = torch.randn((M, K), device=device, dtype=dtype)
    y = torch.randn((K, N), device=device, dtype=dtype)
    z = torch.zeros((M, N), device=device, dtype=dtype)

    # test smem
    kern_kwargs = {"BLOCK_M": M, "BLOCK_K": K, "BLOCK_N": N}
    dot_kernel[(1, 1)](
        x,
        x.stride(0),
        x.stride(1),
        y,
        y.stride(0),
        y.stride(1),
        z,
        z.stride(0),
        z.stride(1),
        **kern_kwargs,
    )
    z_ref = torch.matmul(x, y)
    torch.testing.assert_close(z, z_ref)


# Tests tl.load->tlx_local_store->tlx_local_load
# This is a smem load/store test variant that does not use
# async_load, so this test can be run on platforms where
# async_load has no/limited support
@pytest.mark.parametrize("BLOCK_SIZE", [(64)])
def test_load_store_smem_with_tl_load(BLOCK_SIZE, device):

    @triton.jit
    def smem_reg_store_load(
        x_ptr,
        y_ptr,
        output_ptr,
        n_elements,
        BLOCK_SIZE: tl.constexpr,
    ):
        pid = tl.program_id(axis=0)
        block_start = pid * BLOCK_SIZE
        offsets = block_start + tl.arange(0, BLOCK_SIZE)
        mask = offsets < n_elements

        smem_buffers = tlx.local_alloc((BLOCK_SIZE, ), tl.float32, 3)
        x_smem = tlx.local_view(smem_buffers, 0)
        y_smem = tlx.local_view(smem_buffers, 1)

        x_tile = tl.load(x_ptr + offsets, mask=mask)
        y_tile = tl.load(y_ptr + offsets, mask=mask)

        tlx.local_store(x_smem, x_tile)
        tlx.local_store(y_smem, y_tile)

        x_reg = tlx.local_load(x_smem)
        y_reg = tlx.local_load(y_smem)
        local_add = x_reg + y_reg
        tl.store(output_ptr + offsets, local_add, mask=mask)

    torch.manual_seed(0)
    size = 256
    x = torch.rand(size, dtype=torch.float32, device=device)
    y = torch.rand(size, dtype=torch.float32, device=device)
    output = torch.empty_like(x)
    n_elements = x.numel()
    grid = lambda meta: (triton.cdiv(n_elements, meta["BLOCK_SIZE"]), )
    kernel = smem_reg_store_load[grid](x, y, output, n_elements, BLOCK_SIZE)
    assert kernel.asm["ttgir"].count("ttg.local_alloc") == 1
    assert kernel.asm["ttgir"].count("ttg.memdesc_index") == 2
    assert kernel.asm["ttgir"].count("ttg.local_load") == 2
    assert kernel.asm["ttgir"].count("ttg.local_store") == 2
    torch.testing.assert_close(x + y, output)


@pytest.mark.skipif(not is_hopper_or_newer(), reason="Need Hopper or newer")
@pytest.mark.parametrize("BLOCK_SIZE", [(64)])
def test_local_store(BLOCK_SIZE, device):

    @triton.jit
    def local_load_store(
        x_ptr,
        y_ptr,
        output_ptr,
        n_elements,
        BLOCK_SIZE: tl.constexpr,
    ):
        pid = tl.program_id(axis=0)
        block_start = pid * BLOCK_SIZE
        offsets = block_start + tl.arange(0, BLOCK_SIZE)
        mask = offsets < n_elements
        x_ptr_offsets = x_ptr + offsets
        y_ptr_offsets = y_ptr + offsets

        buffers = tlx.local_alloc((BLOCK_SIZE, ), tl.float32, tl.constexpr(4))
        buffer0 = tlx.local_view(buffers, 0)
        buffer1 = tlx.local_view(buffers, 1)
        buffer2 = tlx.local_view(buffers, 2)
        tlx.async_load(x_ptr_offsets, buffer0, mask=mask)
        tlx.async_load(y_ptr_offsets, buffer1, mask=mask)
        tlx.async_load_commit_group()
        tlx.async_load_wait_group(tl.constexpr(0))
        x_local = tlx.local_load(buffer0)
        y_local = tlx.local_load(buffer1)
        local_add = x_local + y_local
        # store result into buffer2 and then load it
        tlx.local_store(buffer2, local_add)
        result = tlx.local_load(buffer2)
        tl.store(output_ptr + offsets, result, mask=mask)

    torch.manual_seed(0)
    size = 256
    x = torch.rand(size, dtype=torch.float32, device=device)
    y = torch.rand(size, dtype=torch.float32, device=device)
    output = torch.empty_like(x)
    n_elements = x.numel()
    grid = lambda meta: (triton.cdiv(n_elements, meta["BLOCK_SIZE"]), )
    kernel = local_load_store[grid](x, y, output, n_elements, BLOCK_SIZE)
    assert kernel.asm["ttgir"].count("ttg.local_alloc") == 1
    assert kernel.asm["ttgir"].count("ttg.memdesc_index") == 3
    assert kernel.asm["ttgir"].count("ttg.async_copy_global_to_local") == 2
    assert kernel.asm["ttgir"].count("ttg.async_commit_group") == 1
    assert kernel.asm["ttgir"].count("ttg.async_wait") == 1
    assert kernel.asm["ttgir"].count("ttg.local_load") == 3
    assert kernel.asm["ttgir"].count("ttg.local_store") == 1
    torch.testing.assert_close(x + y, output)


@pytest.mark.skipif(not is_blackwell(), reason="Need Blackwell")
@pytest.mark.parametrize("BLOCK_SIZE", [(64)])
def test_tmem_alloc_index(BLOCK_SIZE, device):

    @triton.jit
    def kernel(BLOCK_SIZE: tl.constexpr, ):
        buffers = tlx.local_alloc((BLOCK_SIZE, BLOCK_SIZE), tl.float32, tl.constexpr(2), tlx.storage_kind.tmem)
        buffer0 = tlx.local_view(buffers, 0)  # noqa: F841
        buffer1 = tlx.local_view(buffers, 1)  # noqa: F841

    grid = lambda meta: (1, )
    kerenl_info = kernel[grid](BLOCK_SIZE)
    # TODO: check numerics once tmem load/store is ready
    kerenl_info.asm["ttgir"]
    assert kerenl_info.asm["ttgir"].count("kernel") == 1


@pytest.mark.skipif(not is_blackwell(), reason="Need Blackwell")
@pytest.mark.parametrize("BLOCK_SIZE_M, BLOCK_SIZE_N", [(64, 64), (64, 8), (128, 16)])
def test_tmem_load_store(BLOCK_SIZE_M, BLOCK_SIZE_N, device):

    @triton.jit
    def tmem_load_store_kernel(
        x_ptr,
        stride_m,
        stride_n,
        BLOCK_SIZE_M: tl.constexpr,
        BLOCK_SIZE_N: tl.constexpr,
    ):
        offs_m = tl.arange(0, BLOCK_SIZE_M)
        offs_n = tl.arange(0, BLOCK_SIZE_N)
        x_ptr_offsets = x_ptr + (offs_m[:, None] * stride_m + offs_n[None, :] * stride_n)

        a = tl.full((BLOCK_SIZE_M, BLOCK_SIZE_N), 1.0, tl.float32)

        buffers = tlx.local_alloc((BLOCK_SIZE_M, BLOCK_SIZE_N), tl.float32, tl.constexpr(1), tlx.storage_kind.tmem)
        buffer1 = tlx.local_view(buffers, 0)
        tlx.local_store(buffer1, a)
        b = tlx.local_load(buffer1)
        # b == a == tensor of 1.0
        tl.store(x_ptr_offsets, b + 2)

    x = torch.rand((BLOCK_SIZE_M, BLOCK_SIZE_N), dtype=torch.float32, device=device)
    grid = lambda meta: (1, )
    kerenl_info = tmem_load_store_kernel[grid](x, x.stride(0), x.stride(1), BLOCK_SIZE_M, BLOCK_SIZE_N)

    assert kerenl_info.asm["ttir"].count("ttng.tmem_store") == 1
    assert kerenl_info.asm["ttir"].count("ttng.tmem_load") == 1

    assert kerenl_info.asm["ttgir"].count("kernel") == 1
    assert kerenl_info.asm["ttgir"].count("ttng.tmem_alloc") == 1
    assert kerenl_info.asm["ttgir"].count("ttng.tmem_store") == 1
    assert kerenl_info.asm["ttgir"].count("ttng.tmem_load") == 1

    ref_out = torch.ones_like(x) + 2
    torch.testing.assert_close(x, ref_out)


@pytest.mark.skipif(not is_blackwell(), reason="Need Blackwell")
@pytest.mark.parametrize("BLOCK_SIZE_M, BLOCK_SIZE_N", [(128, 64)])
def test_tmem_subslice(BLOCK_SIZE_M, BLOCK_SIZE_N, device):

    @triton.jit
    def tmem_subslice_kernel(
        x_ptr,
        stride_m,
        stride_n,
        BLOCK_SIZE_M: tl.constexpr,
        BLOCK_SIZE_N: tl.constexpr,
    ):
        offs_m = tl.arange(0, BLOCK_SIZE_M)
        offs_n1 = tl.arange(0, BLOCK_SIZE_N // 4)
        offs_n2 = tl.arange(BLOCK_SIZE_N // 4, BLOCK_SIZE_N // 2)
        offs_n3 = tl.arange(BLOCK_SIZE_N // 2, 3 * BLOCK_SIZE_N // 4)
        offs_n4 = tl.arange(3 * BLOCK_SIZE_N // 4, BLOCK_SIZE_N)
        x_ptr_offsets1 = x_ptr + (offs_m[:, None] * stride_m + offs_n1[None, :] * stride_n)
        x_ptr_offsets2 = x_ptr + (offs_m[:, None] * stride_m + offs_n2[None, :] * stride_n)
        x_ptr_offsets3 = x_ptr + (offs_m[:, None] * stride_m + offs_n3[None, :] * stride_n)
        x_ptr_offsets4 = x_ptr + (offs_m[:, None] * stride_m + offs_n4[None, :] * stride_n)

        a = tl.full((BLOCK_SIZE_M, BLOCK_SIZE_N), 1.0, tl.float32)

        buffers = tlx.local_alloc((BLOCK_SIZE_M, BLOCK_SIZE_N), tl.float32, tl.constexpr(1), tlx.storage_kind.tmem)
        buffer1 = tlx.local_view(buffers, 0)
        tlx.local_store(buffer1, a)

        subslice1 = tlx.subslice(buffer1, 0, BLOCK_SIZE_N // 4)
        subslice2 = tlx.subslice(buffer1, BLOCK_SIZE_N // 4, BLOCK_SIZE_N // 4)
        subslice3 = tlx.subslice(buffer1, BLOCK_SIZE_N // 2, BLOCK_SIZE_N // 4)
        subslice4 = tlx.local_slice(buffer1, [0, 3 * BLOCK_SIZE_N // 4], [BLOCK_SIZE_M, BLOCK_SIZE_N // 4])

        b1 = tlx.local_load(subslice1)
        b2 = tlx.local_load(subslice2)
        b3 = tlx.local_load(subslice3)
        b4 = tlx.local_load(subslice4)
        # b == a == tensor of 1.0
        tl.store(x_ptr_offsets1, b1 + 2)
        tl.store(x_ptr_offsets2, b2 + 2)
        tl.store(x_ptr_offsets3, b3 + 2)
        tl.store(x_ptr_offsets4, b4 + 2)

    x = torch.rand((BLOCK_SIZE_M, BLOCK_SIZE_N), dtype=torch.float32, device=device)
    grid = lambda meta: (1, )
    kerenl_info = tmem_subslice_kernel[grid](x, x.stride(0), x.stride(1), BLOCK_SIZE_M, BLOCK_SIZE_N)

    assert kerenl_info.asm["ttir"].count("ttng.tmem_store") == 1
    assert kerenl_info.asm["ttir"].count("ttng.tmem_load") == 4

    assert kerenl_info.asm["ttgir"].count("kernel") == 1
    assert kerenl_info.asm["ttgir"].count("ttng.tmem_alloc") == 1
    assert kerenl_info.asm["ttgir"].count("ttng.tmem_store") == 1
    assert kerenl_info.asm["ttgir"].count("ttng.tmem_load") == 4

    ref_out = torch.ones_like(x) + 2
    torch.testing.assert_close(x, ref_out)


def test_thread_id(device):

    @triton.jit
    def store_from_thread_0_kernel(
        output_ptr,
        value,
        n_elements,
        axis: tl.constexpr,
        BLOCK_SIZE: tl.constexpr,
    ):
        pid = tl.program_id(axis=0)
        block_start = pid * BLOCK_SIZE
        offsets = block_start + tl.arange(0, BLOCK_SIZE)
        mask = offsets < n_elements
        tid = tlx.thread_id(axis)
        if tid == 0:
            tl.store(output_ptr + offsets, value, mask=mask)

    output = torch.zeros(32, dtype=torch.int32, device="cuda")
    n_elements = output.numel()
    value = 42
    store_from_thread_0_kernel[(1, )](output, value, n_elements, 0, 32, num_warps=1)
    torch.cuda.synchronize()
    expected_output = torch.zeros(32, dtype=torch.int32, device="cuda")
    expected_output[0] = value
    torch.testing.assert_close(output, expected_output)


@pytest.mark.skipif(not is_hopper_or_newer(), reason="Need Hopper or newer")
def test_custer_cta_rank(device):

    @triton.jit
    def test_cta_0_kernel(
        output_ptr,
        n_elements,
        BLOCK_SIZE: tl.constexpr,
    ):
        pid = tl.program_id(axis=0)
        block_start = pid * BLOCK_SIZE
        offsets = block_start + tl.arange(0, BLOCK_SIZE)
        mask = offsets < n_elements
        # without multi-cta cluster launch, this test does not validate much except
        # the fact that the IR lowering flow works
        cta_id = tlx.cluster_cta_rank()
        tl.store(output_ptr + offsets, cta_id, mask=mask)

    tensor_size = 32
    # init with 1, expected to be filled with 0
    output = torch.ones(tensor_size, dtype=torch.int32, device=device)
    kernel = test_cta_0_kernel[(1, )](output, tensor_size, tensor_size, num_warps=1)

    ttgir = kernel.asm["ttgir"]
    assert ttgir.count("nvgpu.cluster_id") == 1

    torch.cuda.synchronize()
    expected_output = torch.zeros(tensor_size, dtype=torch.int32, device=device)
    torch.testing.assert_close(output, expected_output)


@pytest.mark.skipif(not is_hopper_or_newer(), reason="Need Hopper or newer")
def test_clock64(device):

    @triton.jit
    def clock64_from_thread_0_kernel(
        output_ptr,
        value,
        n_elements,
        BLOCK_SIZE: tl.constexpr,
    ):
        pid = tl.program_id(axis=0)
        block_start = pid * BLOCK_SIZE
        offsets = block_start + tl.arange(0, BLOCK_SIZE)
        mask = offsets < n_elements
        tid = tlx.thread_id(0)
        if pid == 0 and tid == 0:
            start = tlx.clock64()
            tl.store(output_ptr + offsets, value, mask=mask)
            end = tlx.clock64()
            tl.device_print("Cycles elapsed: ", end - start)

    output = torch.zeros(32, dtype=torch.int32, device="cuda")
    n_elements = output.numel()
    value = 42
    kernel = clock64_from_thread_0_kernel[(1, )](output, value, n_elements, 32, num_warps=1)
    assert kernel.asm["ttgir"].count("ttg.clock64") == 2
    assert kernel.asm["ptx"].count("%clock64") == 2


@pytest.mark.skipif(not is_hopper_or_newer(), reason="Need Hopper or newer")
@pytest.mark.parametrize("BLOCK_SIZE", [(64)])
def test_async_wait(BLOCK_SIZE, device):

    @triton.jit
    def async_wait_kernel(
        input_ptr,
        output_ptr,
        n_elements,
        BLOCK_SIZE: tl.constexpr,
    ):
        pid = tl.program_id(axis=0)
        block_start = pid * BLOCK_SIZE
        offsets = block_start + tl.arange(0, BLOCK_SIZE)
        mask = offsets < n_elements
        input_ptr_offsets = input_ptr + offsets
        buffers = tlx.local_alloc((BLOCK_SIZE, ), tl.float32, tl.constexpr(1))
        buffer = tlx.local_view(buffers, 0)
        tlx.async_load(input_ptr_offsets, buffer, mask=mask)
        tlx.async_load_commit_group()
        tlx.async_load_wait_group(tl.constexpr(0))
        x = tlx.local_load(buffer)
        tl.store(output_ptr + offsets, x, mask=mask)

    @triton.jit
    def async_wait_token_kernel(
        input_ptr,
        output_ptr,
        n_elements,
        BLOCK_SIZE: tl.constexpr,
    ):
        pid = tl.program_id(axis=0)
        block_start = pid * BLOCK_SIZE
        offsets = block_start + tl.arange(0, BLOCK_SIZE)
        mask = offsets < n_elements
        input_ptr_offsets = input_ptr + offsets
        buffers = tlx.local_alloc((BLOCK_SIZE, ), tl.float32, tl.constexpr(1))
        buffer = tlx.local_view(buffers, 0)
        token = tlx.async_load(input_ptr_offsets, buffer, mask=mask)
        token = tlx.async_load_commit_group([token])
        tlx.async_load_wait_group(tl.constexpr(0), [token])
        x = tlx.local_load(buffer)
        tl.store(output_ptr + offsets, x, mask=mask)

    torch.manual_seed(0)
    size = 64
    x = torch.rand(size, dtype=torch.float32, device=device)
    output = torch.empty_like(x)
    n_elements = x.numel()
    grid = lambda meta: (triton.cdiv(n_elements, meta["BLOCK_SIZE"]), )
    kernel = async_wait_kernel[grid](x, output, n_elements, BLOCK_SIZE)
    assert kernel.asm["ttgir"].count("ttg.async_copy_global_to_local") == 1
    assert kernel.asm["ttgir"].count("ttg.async_commit_group") == 1
    assert kernel.asm["ttgir"].count("ttg.async_wait") == 1
    torch.testing.assert_close(x, output)
    kernel = async_wait_token_kernel[grid](x, output, n_elements, BLOCK_SIZE)
    torch.testing.assert_close(x, output)


@pytest.mark.skipif(not is_hopper_or_newer(), reason="Need Hopper or newer")
def test_local_trans(device):

    @triton.jit
    def local_trans_kernel(
        input_ptr,
        output_ptr,
        M,
        N,
        BLOCK_SIZE_M: tl.constexpr,
        BLOCK_SIZE_N: tl.constexpr,
    ):
        pid_m = tl.program_id(0)
        pid_n = tl.program_id(1)

        # Compute tile offset in global memory
        off_m = pid_m * BLOCK_SIZE_M + tl.arange(0, BLOCK_SIZE_M)
        off_n = pid_n * BLOCK_SIZE_N + tl.arange(0, BLOCK_SIZE_N)

        # Compute global offsets
        input_offset = off_m[:, None] * N + off_n[None, :]
        output_offset = off_n[:, None] * M + off_m[None, :]

        buffers = tlx.local_alloc((BLOCK_SIZE_M, BLOCK_SIZE_N), tl.float32, tl.constexpr(1))
        buffer0 = tlx.local_view(buffers, 0)
        tlx.async_load(input_ptr + input_offset, buffer0)
        tlx.async_load_commit_group()
        tlx.async_load_wait_group(tl.constexpr(0))
        buffer1 = tlx.local_trans(buffer0)
        transposed = tlx.local_load(buffer1)
        tl.store(output_ptr + output_offset, transposed)

    torch.manual_seed(0)
    M, N = 32, 64
    BLOCK_SIZE_M, BLOCK_SIZE_N = 32, 64
    x = torch.rand((M, N), dtype=torch.float32, device=device)
    y = torch.empty((N, M), dtype=torch.float32, device=device)
    grid = lambda meta: (triton.cdiv(M, BLOCK_SIZE_M), triton.cdiv(N, BLOCK_SIZE_N))
    kernel = local_trans_kernel[grid](x, y, M, N, BLOCK_SIZE_M=BLOCK_SIZE_M, BLOCK_SIZE_N=BLOCK_SIZE_N, num_warps=1)
    assert kernel.asm["ttgir"].count("ttg.memdesc_trans") == 1
    torch.testing.assert_close(y, x.T)


@pytest.mark.skipif(not is_blackwell(), reason="Need Blackwell")
def test_local_reinterpret(device):

    @triton.jit
    def local_reinterpret_kernel(
        x32_ptr,
        y32_ptr,
        x16_ptr,
        y16_ptr,
        BLOCK_SIZE_M: tl.constexpr,
        BLOCK_SIZE_N: tl.constexpr,
    ):
        pid_m = tl.program_id(0)
        pid_n = tl.program_id(1)

        # Compute tile offset in global memory
        off_m = pid_m * BLOCK_SIZE_M + tl.arange(0, BLOCK_SIZE_M)
        off_n = pid_n * BLOCK_SIZE_N + tl.arange(0, BLOCK_SIZE_N)

        # Compute global offsets
        input_offset = off_m[:, None] * BLOCK_SIZE_N + off_n[None, :]
        output_offset = off_m[:, None] * BLOCK_SIZE_N + off_n[None, :]

        tmem_buffers = tlx.local_alloc((BLOCK_SIZE_M, BLOCK_SIZE_N), tl.float32, tl.constexpr(1), tlx.storage_kind.tmem)
        tmem_buffer_0 = tlx.local_view(tmem_buffers, 0)

        # x32 GMEM -> x32 SMEM -> x32 Reg -> x32 TMEM -> x32 Reg -> y32 GMEM
        smem_buffers32 = tlx.local_alloc((BLOCK_SIZE_M, BLOCK_SIZE_N), tl.float32, tl.constexpr(1),
                                         tlx.storage_kind.smem)
        smem_buffer_32_0 = tlx.local_view(smem_buffers32, 0)
        tlx.async_load(x32_ptr + input_offset, smem_buffer_32_0)
        tlx.async_load_commit_group()
        tlx.async_load_wait_group(tl.constexpr(0))

        x32_reg = tlx.local_load(smem_buffer_32_0)
        tlx.local_store(tmem_buffer_0, x32_reg)
        x32_reg_from_tmem = tlx.local_load(tmem_buffer_0)
        tl.store(y32_ptr + output_offset, x32_reg_from_tmem)

        # x16 GMEM -> x16 SMEM -> x16 Reg -> x16 TMEM -> x16 Reg -> y16 GMEM
        smem_buffers16 = tlx.local_alloc((BLOCK_SIZE_M, BLOCK_SIZE_N), tl.float16, tl.constexpr(1),
                                         tlx.storage_kind.smem)
        smem_buffer_16_0 = tlx.local_view(smem_buffers16, 0)
        tlx.async_load(x16_ptr + input_offset, smem_buffer_16_0)
        tlx.async_load_commit_group()
        tlx.async_load_wait_group(tl.constexpr(0))

        reinterpreted = tlx.local_reinterpret(tmem_buffer_0, tl.float16)

        x16_reg = tlx.local_load(smem_buffer_16_0)
        tlx.local_store(reinterpreted, x16_reg)
        x16_reg_from_tmem = tlx.local_load(reinterpreted)
        tl.store(y16_ptr + output_offset, x16_reg_from_tmem)

    torch.manual_seed(0)
    M, N = 64, 128
    BLOCK_SIZE_M, BLOCK_SIZE_N = M, N
    x32 = torch.rand((M, N), dtype=torch.float32, device=device)
    y32 = torch.zeros((M, N), dtype=torch.float32, device=device)
    x16 = torch.rand((M, N), dtype=torch.float16, device=device)
    y16 = torch.zeros((M, N), dtype=torch.float16, device=device)
    grid = lambda meta: (1, )
    kernel = local_reinterpret_kernel[grid](x32, y32, x16, y16, BLOCK_SIZE_M=BLOCK_SIZE_M, BLOCK_SIZE_N=BLOCK_SIZE_N)
    assert kernel.asm["ttgir"].count("ttg.memdesc_reinterpret") == 1
    assert kernel.asm["ttgir"].count("ttng.tmem_store") == 2
    assert kernel.asm["ttgir"].count("ttng.tmem_alloc") == 1

    torch.testing.assert_close(x32, y32)
    torch.testing.assert_close(x16, y16)


@pytest.mark.skipif(not is_hopper(), reason="Need Hopper")
def test_async_dot(device):

    @triton.jit
    def wgmma_kernel_A_smem(
        X,
        stride_xm,
        stride_xk,
        Y,
        stride_yk,
        stride_yn,
        Z,
        stride_zm,
        stride_zn,
        BLOCK_M: tl.constexpr,
        BLOCK_N: tl.constexpr,
        BLOCK_K: tl.constexpr,
    ):
        off_m = tl.arange(0, BLOCK_M)
        off_n = tl.arange(0, BLOCK_N)
        off_k = tl.arange(0, BLOCK_K)

        a_ptrs = X + (off_m[:, None] * stride_xm + off_k[None, :] * stride_xk)
        b_ptrs = Y + (off_k[:, None] * stride_yk + off_n[None, :] * stride_yn)

        buf_alloc_a = tlx.local_alloc((BLOCK_M, BLOCK_K), tlx.dtype_of(X), 1)
        buf_alloc_b = tlx.local_alloc((BLOCK_K, BLOCK_N), tlx.dtype_of(Y), 1)
        a_tile = tlx.local_view(buf_alloc_a, 0)
        b_tile = tlx.local_view(buf_alloc_b, 0)

        tlx.async_load(a_ptrs, a_tile)
        tlx.async_load(b_ptrs, b_tile)

        # wait for buffers to be ready
        tlx.async_load_commit_group()
        tlx.async_load_wait_group(tl.constexpr(0))

        c = tlx.async_dot(a_tile, b_tile)
        c = tlx.async_dot_wait(tl.constexpr(0), c)
        c = c.to(tlx.dtype_of(Z))
        c_ptrs = Z + stride_zm * off_m[:, None] + stride_zn * off_n[None, :]
        tl.store(c_ptrs, c)

    @triton.jit
    def wgmma_kernel_A_reg(
        X,
        stride_xm,
        stride_xk,
        Y,
        stride_yk,
        stride_yn,
        Z,
        stride_zm,
        stride_zn,
        BLOCK_M: tl.constexpr,
        BLOCK_N: tl.constexpr,
        BLOCK_K: tl.constexpr,
    ):
        off_m = tl.arange(0, BLOCK_M)
        off_n = tl.arange(0, BLOCK_N)
        off_k = tl.arange(0, BLOCK_K)

        a_ptrs = X + (off_m[:, None] * stride_xm + off_k[None, :] * stride_xk)
        b_ptrs = Y + (off_k[:, None] * stride_yk + off_n[None, :] * stride_yn)

        buf_alloc_b = tlx.local_alloc((BLOCK_K, BLOCK_N), tlx.dtype_of(Y), 1)
        b_tile = tlx.local_view(buf_alloc_b, 0)

        a_tile = tl.load(a_ptrs)
        tlx.async_load(b_ptrs, b_tile)

        # wait for buffers to be ready
        tlx.async_load_commit_group()
        tlx.async_load_wait_group(tl.constexpr(0))

        c = tlx.async_dot(a_tile, b_tile)
        c = tlx.async_dot_wait(tl.constexpr(0), c)
        c = c.to(tlx.dtype_of(Z))
        c_ptrs = Z + stride_zm * off_m[:, None] + stride_zn * off_n[None, :]
        tl.store(c_ptrs, c)

    torch.manual_seed(0)
    M, N, K = (64, 64, 32)
    x = torch.randn((M, K), device=device, dtype=torch.float16)
    y = torch.randn((K, N), device=device, dtype=torch.float16)
    z = torch.zeros((M, N), device=device, dtype=torch.float16)

    # test smem
    kern_kwargs = {"BLOCK_M": M, "BLOCK_K": K, "BLOCK_N": N}
    kernel = wgmma_kernel_A_smem[(1, 1)](x, x.stride(0), x.stride(1), y, y.stride(0), y.stride(1), z, z.stride(0),
                                         z.stride(1), **kern_kwargs)
    ttgir = kernel.asm["ttgir"]
    assert ttgir.count("ttg.async_copy_global_to_local") == 2
    z_ref = torch.matmul(x, y)
    torch.testing.assert_close(z, z_ref)

    # test reg
    kern_kwargs = {"BLOCK_M": M, "BLOCK_K": K, "BLOCK_N": N}
    kernel = wgmma_kernel_A_reg[(1, 1)](x, x.stride(0), x.stride(1), y, y.stride(0), y.stride(1), z, z.stride(0),
                                        z.stride(1), **kern_kwargs)
    ttgir = kernel.asm["ttgir"]
    assert ttgir.count("ttg.async_copy_global_to_local") == 1
    torch.testing.assert_close(z, z_ref)


@pytest.mark.skipif(not is_blackwell(), reason="Need Blackwell")
def test_async_dot_blackwell(device):
    """
    Test D = A*B + A*B
    """

    @triton.jit
    def tcgen5_dot_kernel(
        a_ptr,
        stride_am,
        stride_ak,
        b_ptr,
        stride_bk,
        stride_bn,
        c_ptr,
        stride_cm,
        stride_cn,
        BLOCK_M: tl.constexpr,
        BLOCK_N: tl.constexpr,
        BLOCK_K: tl.constexpr,
        OUT_DTYPE: tl.constexpr,
    ):
        offs_m = tl.arange(0, BLOCK_M)
        offs_n = tl.arange(0, BLOCK_N)
        offs_k = tl.arange(0, BLOCK_K)

        a_ptrs = a_ptr + (offs_m[:, None] * stride_am + offs_k[None, :] * stride_ak)
        b_ptrs = b_ptr + (offs_k[:, None] * stride_bk + offs_n[None, :] * stride_bn)

        acc_init = tl.zeros((BLOCK_M, BLOCK_N), dtype=tl.float32)

        # async load a and b into SMEM
        buf_alloc_a = tlx.local_alloc((BLOCK_M, BLOCK_K), tl.float16, tl.constexpr(1))
        buf_alloc_b = tlx.local_alloc((BLOCK_K, BLOCK_N), tl.float16, tl.constexpr(1))
        a_smem = tlx.local_view(buf_alloc_a, 0)
        b_smem = tlx.local_view(buf_alloc_b, 0)
        tlx.async_load(a_ptrs, a_smem)
        tlx.async_load(b_ptrs, b_smem)
        tlx.async_load_commit_group()
        tlx.async_load_wait_group(tl.constexpr(0))

        buffers = tlx.local_alloc((BLOCK_M, BLOCK_N), tl.float32, tl.constexpr(1), tlx.storage_kind.tmem)
        acc_tmem = tlx.local_view(buffers, 0)
        tlx.local_store(acc_tmem, acc_init)

        # no barrier, tcgen5 mma synchronous semantic, compiler auto inserts barrier and wait
        tlx.async_dot(a_smem, b_smem, acc_tmem, mBarriers=[], out_dtype=OUT_DTYPE)

        # given barrier, tcgen5 mma asynchronous semantic, need to explicitly wait for the barrier
        bars = tlx.alloc_barriers(tl.constexpr(1))
        bar = tlx.local_view(bars, 0)
        tlx.async_dot(a_smem, b_smem, acc_tmem, mBarriers=[bar], out_dtype=OUT_DTYPE)
        tlx.barrier_wait(bar, tl.constexpr(0))

        # now result == a*b + a*b
        result = tlx.local_load(acc_tmem)

        c = result.to(tl.float16)
        c_ptrs = c_ptr + stride_cm * offs_m[:, None] + stride_cn * offs_n[None, :]
        tl.store(c_ptrs, c)

    torch.manual_seed(0)
    M, N, K = (64, 64, 32)
    x = torch.randn((M, K), device=device, dtype=torch.float16)
    y = torch.randn((K, N), device=device, dtype=torch.float16)
    z = torch.zeros((M, N), device=device, dtype=torch.float16)

    kern_kwargs = {"BLOCK_M": M, "BLOCK_K": K, "BLOCK_N": N, "OUT_DTYPE": tl.float32}
    kernel = tcgen5_dot_kernel[(1, 1)](x, x.stride(0), x.stride(1), y, y.stride(0), y.stride(1), z, z.stride(0),
                                       z.stride(1), **kern_kwargs)

    ttgir = kernel.asm["ttgir"]
    assert ttgir.count("ttg.async_copy_global_to_local") == 2
    assert ttgir.count("ttng.tc_gen5_mma") == 2

    ptx = kernel.asm["ptx"]
    assert ptx.count("tcgen05.alloc") == 1
    assert ptx.count("tcgen05.wait") == 2
    assert ptx.count("tcgen05.commit") == 2
    assert ptx.count("mbarrier.try_wait") == 2
    assert ptx.count("tcgen05.dealloc") == 1

    ref_out = torch.matmul(x, y) + torch.matmul(x, y)
    torch.testing.assert_close(z, ref_out)


@pytest.mark.skipif(not is_blackwell(), reason="Need Blackwell")
def test_async_dot_blackwell_not_use_d(device):
    """
    Test D = A*B
    """

    @triton.jit
    def tcgen5_dot_kernel(
        a_ptr,
        stride_am,
        stride_ak,
        b_ptr,
        stride_bk,
        stride_bn,
        c_ptr1,
        stride_cm,
        stride_cn,
        c_ptr2,
        BLOCK_M: tl.constexpr,
        BLOCK_N: tl.constexpr,
        BLOCK_K: tl.constexpr,
        OUT_DTYPE: tl.constexpr,
    ):
        pid = tl.program_id(axis=0)
        offs_m = tl.arange(0, BLOCK_M)
        offs_n = tl.arange(0, BLOCK_N)
        offs_k = tl.arange(0, BLOCK_K)

        a_ptrs = a_ptr + (offs_m[:, None] * stride_am + offs_k[None, :] * stride_ak)
        b_ptrs = b_ptr + (offs_k[:, None] * stride_bk + offs_n[None, :] * stride_bn)

        # async load a and b into SMEM
        buf_alloc_a = tlx.local_alloc((BLOCK_M, BLOCK_K), tl.float16, tl.constexpr(1))
        buf_alloc_b = tlx.local_alloc((BLOCK_K, BLOCK_N), tl.float16, tl.constexpr(1))
        a_smem = tlx.local_view(buf_alloc_a, 0)
        b_smem = tlx.local_view(buf_alloc_b, 0)
        tlx.async_load(a_ptrs, a_smem)
        tlx.async_load(b_ptrs, b_smem)
        tlx.async_load_commit_group()
        tlx.async_load_wait_group(tl.constexpr(0))

        buffers = tlx.local_alloc((BLOCK_M, BLOCK_N), tl.float32, tl.constexpr(1), tlx.storage_kind.tmem)
        acc_tmem = tlx.local_view(buffers, 0)

        # fill tmem d with 1
        acc_init = tl.full((BLOCK_M, BLOCK_N), 1, dtype=tl.float32)
        tlx.local_store(acc_tmem, acc_init)
        # do not use d (so that we get A*B instead of A*B+1)
        tlx.async_dot(a_smem, b_smem, acc_tmem, use_acc=False, mBarriers=[], out_dtype=OUT_DTYPE)

        # c1 = A*B
        c1 = tlx.local_load(acc_tmem).to(tl.float16)
        c_ptrs = c_ptr1 + stride_cm * offs_m[:, None] + stride_cn * offs_n[None, :]
        tl.store(c_ptrs, c1)

        # now use d, so c2 = A*B + c1 = A*B + A*B
        tlx.async_dot(a_smem, b_smem, acc_tmem, use_acc=pid < 1000, mBarriers=[], out_dtype=OUT_DTYPE)
        c2 = tlx.local_load(acc_tmem).to(tl.float16)
        c_ptrs = c_ptr2 + stride_cm * offs_m[:, None] + stride_cn * offs_n[None, :]
        tl.store(c_ptrs, c2)

    torch.manual_seed(0)
    M, N, K = (64, 64, 32)
    x = torch.randn((M, K), device=device, dtype=torch.float16)
    y = torch.randn((K, N), device=device, dtype=torch.float16)
    z1 = torch.zeros((M, N), device=device, dtype=torch.float16)
    z2 = torch.zeros((M, N), device=device, dtype=torch.float16)

    kern_kwargs = {"BLOCK_M": M, "BLOCK_K": K, "BLOCK_N": N, "OUT_DTYPE": tl.float32}
    kernel = tcgen5_dot_kernel[(1, 1)](x, x.stride(0), x.stride(1), y, y.stride(0), y.stride(1), z1, z1.stride(0),
                                       z1.stride(1), z2, **kern_kwargs)
    ttgir = kernel.asm["ttgir"]
    mma_ops = [i for i in ttgir.split("\n") if "tc_gen5_mma" in i]
    assert len(mma_ops) == 2
    # check <use_d, pred> in ttgir, mma_ops[1] should have <[var name], %true>
    assert "%false, %true" in mma_ops[0]
    assert "%true, %true" not in mma_ops[1]
    assert "%false, %true" not in mma_ops[1]

    xy = torch.matmul(x, y)
    torch.testing.assert_close(z1, xy)
    torch.testing.assert_close(z2, xy + xy)


@pytest.mark.skipif(not is_blackwell(), reason="Need Blackwell")
def test_async_dot_blackwell_2cta_tma(device):
    run_async_dot_blackwell_2cta_tma(device, False)  # A in SMEM
    run_async_dot_blackwell_2cta_tma(device, True)  # A in TMEM


def run_async_dot_blackwell_2cta_tma(device, A_TMEM):
    """
    Test 2cta collective D = A*B for 1 tile.
    """

    def alloc_fn(size: int, align: int, stream: Optional[int]):
        assert align == 128
        assert stream == 0
        return torch.empty(size, dtype=torch.int8, device=device)

    @triton.jit
    def tcgen5_dot_kernel2cta_tma(
        a_ptr,
        stride_am,
        stride_ak,
        b_ptr,
        stride_bk,
        stride_bn,
        c_ptr,
        stride_cm,
        stride_cn,
        BLOCK_M: tl.constexpr,
        BLOCK_N: tl.constexpr,
        BLOCK_K: tl.constexpr,
        OUT_DTYPE: tl.constexpr,
        M: tl.constexpr,
        N: tl.constexpr,
        K: tl.constexpr,
        A_TMEM: tl.constexpr,
    ):
        # difference from 1cta
        cluster_cta_rank = tlx.cluster_cta_rank()
        pred_cta0 = cluster_cta_rank == 0
        cta_bars = tlx.alloc_barriers(num_barriers=1, arrive_count=2)  # CTA0 waits for signals from both CTAs

        desc_a = tl.make_tensor_descriptor(
            a_ptr,
            shape=[M, K],
            strides=[stride_am, stride_ak],
            block_shape=[BLOCK_M, BLOCK_K],
        )

        desc_b = tl.make_tensor_descriptor(b_ptr, shape=[K, N], strides=[stride_bk, stride_bn],
                                           block_shape=[BLOCK_K, BLOCK_N // 2],  # difference from 1cta
                                           )

        # async load a and b into SMEM
        buf_alloc_a = tlx.local_alloc((BLOCK_M, BLOCK_K), tl.float16, tl.constexpr(1))
        buf_alloc_b = tlx.local_alloc((BLOCK_K, BLOCK_N // 2), tl.float16, tl.constexpr(1))  # difference from 1cta
        a_smem = tlx.local_view(buf_alloc_a, 0)
        b_smem = tlx.local_view(buf_alloc_b, 0)

        bars = tlx.alloc_barriers(tl.constexpr(2))
        bar_a = tlx.local_view(bars, 0)
        bar_b = tlx.local_view(bars, 1)
        tlx.barrier_expect_bytes(bar_a, BLOCK_M * BLOCK_K * 2)  # fp16
        tlx.barrier_expect_bytes(bar_b, BLOCK_K * (BLOCK_N // 2) * 2)  # difference from 1cta

        # difference from 1cta: size and offsets
        tlx.async_descriptor_load(desc_a, a_smem, [cluster_cta_rank * BLOCK_M, 0], bar_a)
        tlx.async_descriptor_load(desc_b, b_smem, [0, cluster_cta_rank * BLOCK_N // 2], bar_b)

        tlx.barrier_wait(bar_a, tl.constexpr(0))
        tlx.barrier_wait(bar_b, tl.constexpr(0))

        # difference from 1cta: CTA0 waits for both CTAs before issuing MMA op
        cta_bar = tlx.remote_view(cta_bars[0], 0)
        tlx.barrier_arrive(cta_bar, 1)
        tlx.barrier_wait(cta_bar, phase=0, pred=pred_cta0)

        buffers = tlx.local_alloc((BLOCK_M, BLOCK_N), tl.float32, tl.constexpr(1), tlx.storage_kind.tmem)
        acc_tmem = tlx.local_view(buffers, 0)

        # difference from 1cta: set two_ctas. Compiler auto generates pred to issue mma only from CTA0
        if A_TMEM:
            buf_alloc_a_tmem = tlx.local_alloc((BLOCK_M, BLOCK_K), tl.float16, tl.constexpr(1), tlx.storage_kind.tmem)
            a_reg = tlx.local_load(a_smem)
            tlx.local_store(buf_alloc_a_tmem[0], a_reg)
            tlx.async_dot(buf_alloc_a_tmem[0], b_smem, acc_tmem, use_acc=False, mBarriers=[], two_ctas=True,
                          out_dtype=OUT_DTYPE)
        else:
            tlx.async_dot(a_smem, b_smem, acc_tmem, use_acc=False, mBarriers=[], two_ctas=True, out_dtype=OUT_DTYPE)
        result = tlx.local_load(acc_tmem)

        c = result.to(tl.float16)
        offs_m = cluster_cta_rank * BLOCK_M + tl.arange(0, BLOCK_M)
        offs_n = tl.arange(0, BLOCK_N)
        c_ptrs = c_ptr + stride_cm * offs_m[:, None] + stride_cn * offs_n[None, :]
        tl.store(c_ptrs, c)

    triton.set_allocator(alloc_fn)
    torch.manual_seed(0)
    M, N, K = (256, 128, 128)
    x = torch.randn((M, K), device=device, dtype=torch.float16)
    y = torch.randn((K, N), device=device, dtype=torch.float16)
    z = torch.zeros((M, N), device=device, dtype=torch.float16)

    BLOCK_M = M // 2
    BLOCK_N = N
    BLOCK_K = K
    kern_kwargs = {
        "BLOCK_M": BLOCK_M,
        "BLOCK_K": BLOCK_K,
        "BLOCK_N": BLOCK_N,
        "OUT_DTYPE": tl.float32,
        "M": M,
        "N": N,
        "K": K,
        "A_TMEM": A_TMEM,
    }
    kernel = tcgen5_dot_kernel2cta_tma[(M // BLOCK_M, N // BLOCK_N)](x, x.stride(0), x.stride(1), y, y.stride(0),
                                                                     y.stride(1), z, z.stride(0), z.stride(1),
                                                                     **kern_kwargs)

    # verify kernel launch cluster
    assert kernel.metadata.cluster_dims == (2, 1, 1), (
        f"expecting cluster dim to be (2, 1, 1), got {kernel.metadata.cluster_dims}")
    assert kernel.metadata.num_ctas == 1, (
        f"expecting num_ctas (not used in tlx) to be 1 but got {kernel.metadata.num_ctas}")

    ttgir = kernel.asm["ttgir"]
    assert ttgir.count("nvgpu.cluster_id") == 1
    assert ttgir.count("ttng.map_to_remote_buffer") == 1

    ptx = kernel.asm["ptx"]
    assert ptx.count("barrier.cluster.arrive.aligned") == 2  # one for remote bar init, one for tmem dealloc
    assert ptx.count("barrier.cluster.wait.aligned") == 2  # one for remote bar init, one for tmem dealloc
    assert ptx.count("mapa.shared::cluster") == 1  # address mapping for remote_view
    assert ptx.count("tcgen05.mma.cta_group::2") == 8  # BK=128 divided into steps of 16

    ref_out = torch.matmul(x, y)
    torch.testing.assert_close(z, ref_out)


@pytest.mark.skipif(not is_blackwell(), reason="Need Blackwell")
def test_async_dot_blackwell_2cta_tma_ws(device):
    """
    Test 2cta collective D = A*B for 1 tile.
    """

    def alloc_fn(size: int, align: int, stream: Optional[int]):
        assert align == 128
        assert stream == 0
        return torch.empty(size, dtype=torch.int8, device=device)

    @triton.jit
    def tcgen5_dot_kernel2cta_tma_ws(
        a_ptr,
        stride_am,
        stride_ak,
        b_ptr,
        stride_bk,
        stride_bn,
        c_ptr,
        stride_cm,
        stride_cn,
        BLOCK_M: tl.constexpr,
        BLOCK_N: tl.constexpr,
        BLOCK_K: tl.constexpr,
        OUT_DTYPE: tl.constexpr,
        M: tl.constexpr,
        N: tl.constexpr,
        K: tl.constexpr,
    ):
        # difference from 1cta
        cluster_cta_rank = tlx.cluster_cta_rank()
        pred_cta0 = cluster_cta_rank == 0
        cta_bars = tlx.alloc_barriers(num_barriers=1, arrive_count=2)  # CTA0 waits for signals from both CTAs

        desc_a = tl.make_tensor_descriptor(
            a_ptr,
            shape=[M, K],
            strides=[stride_am, stride_ak],
            block_shape=[BLOCK_M, BLOCK_K],
        )

        desc_b = tl.make_tensor_descriptor(b_ptr, shape=[K, N], strides=[stride_bk, stride_bn],
                                           block_shape=[BLOCK_K, BLOCK_N // 2],  # difference from 1cta
                                           )

        # async load a and b into SMEM
        buf_alloc_a = tlx.local_alloc((BLOCK_M, BLOCK_K), tl.float16, tl.constexpr(1))
        buf_alloc_b = tlx.local_alloc((BLOCK_K, BLOCK_N // 2), tl.float16, tl.constexpr(1))  # difference from 1cta
        a_smem = tlx.local_view(buf_alloc_a, 0)
        b_smem = tlx.local_view(buf_alloc_b, 0)

        smem_full_bars = tlx.alloc_barriers(num_barriers=tl.constexpr(1))
        tmem_full_bars = tlx.alloc_barriers(num_barriers=tl.constexpr(1))

        buffers = tlx.local_alloc((BLOCK_M, BLOCK_N), tl.float32, tl.constexpr(1), tlx.storage_kind.tmem)
        acc_tmem = tlx.local_view(buffers, 0)

        with tlx.async_tasks():
            with tlx.async_task("default"):  # epilogue consumer
                tlx.barrier_wait(tmem_full_bars[0], phase=0)

                result = tlx.local_load(acc_tmem)
                c = result.to(tl.float16)
                offs_m = cluster_cta_rank * BLOCK_M + tl.arange(0, BLOCK_M)
                offs_n = tl.arange(0, BLOCK_N)
                c_ptrs = c_ptr + stride_cm * offs_m[:, None] + stride_cn * offs_n[None, :]
                tl.store(c_ptrs, c)
            with tlx.async_task(num_warps=1, num_regs=232):  # MMA consumer
                tlx.barrier_wait(smem_full_bars[0], phase=0)

                # difference from 1cta: CTA0 waits for both CTAs before issuing MMA op
                cta_bar = tlx.remote_view(cta_bars[0], 0)
                tlx.barrier_arrive(cta_bar, 1)
                tlx.barrier_wait(cta_bar, phase=0, pred=pred_cta0)

                # difference from 1cta: set two_ctas. Compiler auto generates pred to issue mma only from CTA0
                tlx.async_dot(a_smem, b_smem, acc_tmem, use_acc=False, mBarriers=[], two_ctas=True, out_dtype=OUT_DTYPE)

                tlx.barrier_arrive(tmem_full_bars[0], 1)
            with tlx.async_task(num_warps=1, num_regs=232):  # producer
                # difference from 1cta: size
                tlx.barrier_expect_bytes(smem_full_bars[0],
                                         BLOCK_M * BLOCK_K * 2 + BLOCK_K * (BLOCK_N // 2) * 2)  # fp16
                # difference from 1cta: size and offsets
                tlx.async_descriptor_load(desc_a, a_smem, [cluster_cta_rank * BLOCK_M, 0], smem_full_bars[0])
                tlx.async_descriptor_load(desc_b, b_smem, [0, cluster_cta_rank * BLOCK_N // 2], smem_full_bars[0])

    triton.set_allocator(alloc_fn)
    torch.manual_seed(0)
    M, N, K = (256, 128, 128)
    x = torch.randn((M, K), device=device, dtype=torch.float16)
    y = torch.randn((K, N), device=device, dtype=torch.float16)
    z = torch.zeros((M, N), device=device, dtype=torch.float16)

    BLOCK_M = M // 2
    BLOCK_N = N
    BLOCK_K = K
    kern_kwargs = {
        "BLOCK_M": BLOCK_M,
        "BLOCK_K": BLOCK_K,
        "BLOCK_N": BLOCK_N,
        "OUT_DTYPE": tl.float32,
        "M": M,
        "N": N,
        "K": K,
    }
    kernel = tcgen5_dot_kernel2cta_tma_ws[(M // BLOCK_M, N // BLOCK_N)](x, x.stride(0), x.stride(1), y, y.stride(0),
                                                                        y.stride(1), z, z.stride(0), z.stride(1),
                                                                        **kern_kwargs)

    # verify kernel launch cluster
    assert kernel.metadata.cluster_dims == (2, 1, 1), (
        f"expecting cluster dim to be (2, 1, 1), got {kernel.metadata.cluster_dims}")
    assert kernel.metadata.num_ctas == 1, (
        f"expecting num_ctas (not used in tlx) to be 1 but got {kernel.metadata.num_ctas}")

    ttgir = kernel.asm["ttgir"]
    assert ttgir.count("nvgpu.cluster_id") == 1
    assert ttgir.count("ttng.map_to_remote_buffer") == 1

    ptx = kernel.asm["ptx"]
    # two for trunk remote bar init: one for default wg, one for non default
    # two for tmem dealloc (two returns)
    assert ptx.count("barrier.cluster.arrive.aligned") == 4
    # one for trunk remote bar init: non default WGs just arrive anyway, then it's equivalent to a sync between
    #   default WGs in all CTAs
    # two for tmem dealloc (two returns)
    assert ptx.count("barrier.cluster.wait.aligned") == 3
    assert ptx.count("mapa.shared::cluster") == 1  # address mapping for remote_view
    assert ptx.count("tcgen05.mma.cta_group::2") == 8  # BK=128 divided into steps of 16

    ref_out = torch.matmul(x, y)
    torch.testing.assert_close(z, ref_out)


@pytest.mark.parametrize("A_DATA_TYPE", ["e5m2", "e4m3"])
@pytest.mark.parametrize("B_DATA_TYPE", ["e5m2", "e4m3"])
@pytest.mark.skipif(not is_blackwell(), reason="Need Blackwell")
def test_async_dot_scaled(A_DATA_TYPE, B_DATA_TYPE, device):
    """
    Test D = (A * A_scale)  * (B * B_scale)

    """

    @triton.jit
    def tcgen5_dot_scaled_kernel(
        a_desc,
        a_scale_desc,  #
        b_desc,
        b_scale_desc,  #
        c_desc,  #
        A_format: tl.constexpr,  #
        B_format: tl.constexpr,  #
        BLOCK_M: tl.constexpr,
        BLOCK_N: tl.constexpr,
        BLOCK_K: tl.constexpr,
    ):
        # async load a and b into SMEM
        a_tile = tlx.local_alloc((BLOCK_M, BLOCK_K), tlx.dtype_of(a_desc), tl.constexpr(1))
        b_tile = tlx.local_alloc((BLOCK_K, BLOCK_N), tlx.dtype_of(b_desc), tl.constexpr(1))
        a_scale_tile = tlx.local_alloc((BLOCK_M // 128, BLOCK_K // 32 // 4, 2, 2 * 128), tlx.dtype_of(a_scale_desc),
                                       tl.constexpr(1))
        b_scale_tile = tlx.local_alloc((BLOCK_M // 128, BLOCK_K // 32 // 4, 2, 2 * 128), tlx.dtype_of(b_scale_desc),
                                       tl.constexpr(1))

        load_bar = tlx.alloc_barriers(tl.constexpr(1))
        LD_SIZE: tl.constexpr = (BLOCK_M + BLOCK_N) * (BLOCK_K + BLOCK_K // 32)
        tlx.barrier_expect_bytes(load_bar[0], LD_SIZE)  # fp8
        tlx.async_descriptor_load(a_desc, a_tile[0], [0, 0], load_bar)
        tlx.async_descriptor_load(b_desc, b_tile[0], [0, 0], load_bar)
        tlx.async_descriptor_load(a_scale_desc, a_scale_tile[0], [0, 0, 0, 0], load_bar)
        tlx.async_descriptor_load(b_scale_desc, b_scale_tile[0], [0, 0, 0, 0], load_bar)
        tlx.barrier_wait(load_bar[0], 0)

        c_tile = tlx.local_alloc((BLOCK_M, BLOCK_N), tl.float32, tl.constexpr(1), tlx.storage_kind.tmem)
        tlx.async_dot_scaled(a_tile[0], b_tile[0], c_tile[0], a_scale_tile[0], A_format, b_scale_tile[0], B_format,
                             use_acc=False)

        result = tlx.local_load(c_tile[0])
        c = result.to(tlx.dtype_of(c_desc))
        c_desc.store([0, 0], c)

    torch.manual_seed(0)
    M, N, K = (128, 128, 128)
    BLOCK_M, BLOCK_N, BLOCK_K = (M, N, K)

    DTYPE_MAP = {
        "e5m2": torch.float8_e5m2,
        "e4m3": torch.float8_e4m3fn,
    }

    a = torch.randint(20, 40, (M, K), dtype=torch.uint8).to(DTYPE_MAP[A_DATA_TYPE]).to(device)
    b = torch.randint(20, 40, (K, N), dtype=torch.uint8).to(DTYPE_MAP[B_DATA_TYPE]).to(device)
    c = torch.zeros((M, N), device=device, dtype=torch.float16)
    a_desc = TensorDescriptor.from_tensor(a, [BLOCK_M, BLOCK_K])
    b_desc = TensorDescriptor.from_tensor(b, [BLOCK_K, BLOCK_N])
    c_desc = TensorDescriptor.from_tensor(c, block_shape=[BLOCK_M, BLOCK_N])

    # Use 4D TMA descriptor [rep_m, rep_k, 2, 256] with uint8 elements.
    # With 256 elements we better utilize the L2 and don't require the TMA
    # engine to emit many small messages (16B) messages as with 32x16xu8.

    a_scale = torch.randint(10, 20, (M, K // 32), dtype=torch.uint8, device=device)
    b_scale = torch.randint(10, 20, (N, K // 32), dtype=torch.uint8, device=device)
    a_scale = a_scale.reshape(a_scale.shape[0] // 128, a_scale.shape[1] // 4, 2, 2 * 128)
    b_scale = b_scale.reshape(b_scale.shape[0] // 128, b_scale.shape[1] // 4, 2, 2 * 128)

    a_scale_desc = TensorDescriptor.from_tensor(a_scale, block_shape=[BLOCK_M // 128, BLOCK_K // 32 // 4, 2, 2 * 128])
    b_scale_desc = TensorDescriptor.from_tensor(b_scale, block_shape=[BLOCK_N // 128, BLOCK_K // 32 // 4, 2, 2 * 128])

    kern_kwargs = {"BLOCK_M": BLOCK_M, "BLOCK_K": BLOCK_K, "BLOCK_N": BLOCK_N}
    kernel = tcgen5_dot_scaled_kernel[(1, 1)](
        a_desc,
        a_scale_desc,
        b_desc,
        b_scale_desc,
        c_desc,
        A_DATA_TYPE,
        B_DATA_TYPE,
        **kern_kwargs,
    )

    ttgir = kernel.asm["ttgir"]
    assert ttgir.count("ttng.async_tma_copy_global_to_local") == 4
    assert ttgir.count("ttng.tmem_copy") == 2
    assert ttgir.count("ttng.tc_gen5_mma_scaled") == 1

    # Converts a tensor of FP8 E8M0 format scale values to float32 by bit-shifting the exponent bits
    # into the correct position for IEEE 754 float32 representation
    def fp8e8m0_to_float32(scale):
        scale = scale.view(torch.uint8)
        scale = scale.to(torch.int32)
        scale = scale << 23
        scale = scale.view(torch.float32)
        return scale

    # Compute reference
    a_scale_f32 = fp8e8m0_to_float32(a_scale.reshape(M, K // 32))
    b_scale_f32 = fp8e8m0_to_float32(b_scale.reshape(N, K // 32))
    # Repeats each scale value 32 times along dimension 1.
    a_scale_f32 = a_scale_f32.repeat_interleave(32, dim=1)[:M, :K]
    b_scale_f32 = b_scale_f32.repeat_interleave(32, dim=1).T.contiguous()[:K, :N]
    ref_out = torch.matmul(a.to(torch.float32) * a_scale_f32, b.to(torch.float32) * b_scale_f32).to(torch.float16)
    atol = 1e-2 * math.sqrt(K / 32)
    torch.testing.assert_close(ref_out, c, atol=atol, rtol=0)


@pytest.mark.skipif(not is_blackwell(), reason="Need Blackwell")
def test_tcgen05_commit(device):
    """
    Test tcgen05.commit tracking multiple tcgen05 ops
    """

    @triton.jit
    def tcgen5_commit_kernel(
        a_ptr,
        stride_am,
        stride_ak,
        b_ptr,
        stride_bk,
        stride_bn,
        c_ptr1,
        stride_cm,
        stride_cn,
        BLOCK_M: tl.constexpr,
        BLOCK_N: tl.constexpr,
        BLOCK_K: tl.constexpr,
        OUT_DTYPE: tl.constexpr,
        NUM_DOT: tl.constexpr,
    ):
        offs_m = tl.arange(0, BLOCK_M)
        offs_n = tl.arange(0, BLOCK_N)
        offs_k = tl.arange(0, BLOCK_K)

        a_ptrs = a_ptr + (offs_m[:, None] * stride_am + offs_k[None, :] * stride_ak)
        b_ptrs = b_ptr + (offs_k[:, None] * stride_bk + offs_n[None, :] * stride_bn)

        # async load a and b into SMEM
        buf_alloc_a = tlx.local_alloc((BLOCK_M, BLOCK_K), tl.float16, tl.constexpr(1))
        buf_alloc_b = tlx.local_alloc((BLOCK_K, BLOCK_N), tl.float16, tl.constexpr(1))
        a_smem = tlx.local_view(buf_alloc_a, 0)
        b_smem = tlx.local_view(buf_alloc_b, 0)
        tlx.async_load(a_ptrs, a_smem)
        tlx.async_load(b_ptrs, b_smem)
        tlx.async_load_commit_group()
        tlx.async_load_wait_group(tl.constexpr(0))

        buffers = tlx.local_alloc((BLOCK_M, BLOCK_N), tl.float32, tl.constexpr(1), tlx.storage_kind.tmem)
        acc_tmem = tlx.local_view(buffers, 0)

        # fill tmem d with 0
        acc_init = tl.full((BLOCK_M, BLOCK_N), 0, dtype=tl.float32)
        tlx.local_store(acc_tmem, acc_init)

        # issue multiple mma ops
        bars = tlx.alloc_barriers(tl.constexpr(NUM_DOT))
        bar_final = tlx.local_view(bars, NUM_DOT - 1)  # reserved for final wait
        # make the first dot op sync by not giving a barrier (compiler will auto insert a barrier)
        tlx.async_dot(a_smem, b_smem, acc_tmem, use_acc=True, mBarriers=[], out_dtype=OUT_DTYPE)
        for k in range(0, NUM_DOT - 1):
            bar = tlx.local_view(bars, k)
            tlx.async_dot(a_smem, b_smem, acc_tmem, use_acc=True, mBarriers=[bar], out_dtype=OUT_DTYPE)

        # one dedicated barrier waiting for all previous mma ops
        tlx.tcgen05_commit(bar_final)
        tlx.barrier_wait(bar_final, tl.constexpr(0))

        # c1 = A*B
        c1 = tlx.local_load(acc_tmem).to(tl.float16)
        c_ptrs = c_ptr1 + stride_cm * offs_m[:, None] + stride_cn * offs_n[None, :]
        tl.store(c_ptrs, c1)

    torch.manual_seed(0)
    M, N, K = (64, 64, 64)
    x = torch.randn((M, K), device=device, dtype=torch.float16)
    y = torch.randn((K, N), device=device, dtype=torch.float16)

    kern_kwargs = {"BLOCK_M": M, "BLOCK_K": K, "BLOCK_N": N, "OUT_DTYPE": tl.float32}

    num_dot = 4
    z1 = torch.zeros((M, N), device=device, dtype=torch.float16)
    kernel = tcgen5_commit_kernel[(1, 1)](
        x,
        x.stride(0),
        x.stride(1),
        y,
        y.stride(0),
        y.stride(1),
        z1,
        z1.stride(0),
        z1.stride(1),
        NUM_DOT=num_dot,
        **kern_kwargs,
    )
    ptx = kernel.asm["ptx"]
    assert ptx.count("tcgen05.mma") == 4 * num_dot  # loop unrolled so 4 mma ops per dot
    assert (ptx.count("tcgen05.commit") == 1 + num_dot
            )  # one for each dot (loop unrolled), then one dedicated barrier for all mma ops
    assert ptx.count("mbarrier.try_wait") == 2  # one for first sync dot, one for final wait
    ref_out = torch.zeros_like(z1)
    for _ in range(num_dot):
        ref_out += torch.matmul(x, y)
    torch.testing.assert_close(z1, ref_out)

    num_dot = 3
    z1 = torch.zeros((M, N), device=device, dtype=torch.float16)
    kernel = tcgen5_commit_kernel[(1, 1)](
        x,
        x.stride(0),
        x.stride(1),
        y,
        y.stride(0),
        y.stride(1),
        z1,
        z1.stride(0),
        z1.stride(1),
        NUM_DOT=num_dot,
        **kern_kwargs,
    )
    ptx = kernel.asm["ptx"]
    assert ptx.count("tcgen05.mma") == 4 * num_dot  # loop unrolled so 4 mma ops per dot
    assert (ptx.count("tcgen05.commit") == 1 + num_dot
            )  # one for each dot (loop unrolled), then one dedicated barrier for all mma ops
    assert ptx.count("mbarrier.try_wait") == 2  # one for first sync dot, one for final wait
    ref_out = torch.zeros_like(z1)
    for _ in range(num_dot):
        ref_out += torch.matmul(x, y)
    torch.testing.assert_close(z1, ref_out)


@pytest.mark.skipif(not is_blackwell(), reason="Need Blackwell")
def test_async_dot_blackwell_tmem_A(device):
    """
    Test D = A*B where A is in TMEM instead of SMEM
    """

    @triton.jit
    def tcgen5_dot_kernel_tmem_A(
        a_ptr,
        stride_am,
        stride_ak,
        b_ptr,
        stride_bk,
        stride_bn,
        c_ptr,
        stride_cm,
        stride_cn,
        BLOCK_M: tl.constexpr,
        BLOCK_N: tl.constexpr,
        BLOCK_K: tl.constexpr,
        OUT_DTYPE: tl.constexpr,
    ):
        offs_m = tl.arange(0, BLOCK_M)
        offs_n = tl.arange(0, BLOCK_N)
        offs_k = tl.arange(0, BLOCK_K)

        a_ptrs = a_ptr + (offs_m[:, None] * stride_am + offs_k[None, :] * stride_ak)
        b_ptrs = b_ptr + (offs_k[:, None] * stride_bk + offs_n[None, :] * stride_bn)

        # init acc in TMEM
        acc_init = tl.zeros((BLOCK_M, BLOCK_N), dtype=tl.float32)
        acc_buffers = tlx.local_alloc((BLOCK_M, BLOCK_N), tl.float32, tl.constexpr(1), tlx.storage_kind.tmem)
        acc_tmem = tlx.local_view(acc_buffers, 0)
        tlx.local_store(acc_tmem, acc_init)

        # async load a and b into SMEM
        buf_alloc_a = tlx.local_alloc((BLOCK_M, BLOCK_K), tl.float16, tl.constexpr(1))
        buf_alloc_b = tlx.local_alloc((BLOCK_K, BLOCK_N), tl.float16, tl.constexpr(1))
        a_smem = tlx.local_view(buf_alloc_a, 0)
        b_smem = tlx.local_view(buf_alloc_b, 0)
        tlx.async_load(a_ptrs, a_smem)
        tlx.async_load(b_ptrs, b_smem)
        tlx.async_load_commit_group()
        tlx.async_load_wait_group(tl.constexpr(0))

        # load A from SMEM to Reg
        a_reg = tlx.local_load(a_smem)

        # store A to TMEM
        buffers_a = tlx.local_alloc((BLOCK_M, BLOCK_K), tl.float16, tl.constexpr(1), tlx.storage_kind.tmem)
        a_tmem = tlx.local_view(buffers_a, 0)
        tlx.local_store(a_tmem, a_reg)

        # acc_tmem = acc_tmem + a_tmem * b_smem
        tlx.async_dot(a_tmem, b_smem, acc_tmem, mBarriers=[], out_dtype=OUT_DTYPE)
        # load result from TMEM to Reg
        result = tlx.local_load(acc_tmem)

        c = result.to(tl.float16)
        c_ptrs = c_ptr + stride_cm * offs_m[:, None] + stride_cn * offs_n[None, :]
        tl.store(c_ptrs, c)

    torch.manual_seed(0)
    M, N, K = (64, 32, 32)
    x = torch.randn((M, K), device=device, dtype=torch.float16)
    y = torch.randn((K, N), device=device, dtype=torch.float16)
    z = torch.zeros((M, N), device=device, dtype=torch.float16)

    kern_kwargs = {"BLOCK_M": M, "BLOCK_K": K, "BLOCK_N": N, "OUT_DTYPE": tl.float32}
    kernel = tcgen5_dot_kernel_tmem_A[(1, 1)](x, x.stride(0), x.stride(1), y, y.stride(0), y.stride(1), z, z.stride(0),
                                              z.stride(1), **kern_kwargs)

    ttgir = kernel.asm["ttgir"]
    assert ttgir.count("ttng.tmem_alloc") == 2
    assert ttgir.count("ttng.tmem_store") == 2
    assert ttgir.count("ttng.tc_gen5_mma") == 1

    xy = torch.matmul(x, y)
    ref_out = xy
    torch.testing.assert_close(z, ref_out)


@triton.jit
def tlx_square_non_ws(
    x_ptr,
    z_ptr,
    n_elements,
    BLOCK_SIZE: tl.constexpr,
    EXPECTED_ARRIVAL_COUNT: tl.constexpr,
):
    """
    Test pairs of arrive/wait using different phases
    with a few random misc operations interleaved between them.

    To learn more about mbarrier phase, refer to:
    https://docs.nvidia.com/cuda/parallel-thread-execution/#data-movement-and-conversion-instructions-asynchronous-copy-completion-mechanisms-mbarrier

    Following patterns will cause mbarrier deadlock.
    TODO. add unit tests demonstrating mbarrier deadlock

    Case 1:
    arrive => wait(phase=1)

    Case 2:
    arrive => arrive => wait(phase=0)

    Case 3:
    wait(phase=0) => arrive
    """

    # prologue
    pid = tl.program_id(axis=0)
    block_start = pid * BLOCK_SIZE
    offsets = block_start + tl.arange(0, BLOCK_SIZE)
    mask = offsets < n_elements

    # mbarrier ops

    bars = tlx.alloc_barriers(num_barriers=1, arrive_count=EXPECTED_ARRIVAL_COUNT)  # create
    bar = tlx.local_view(bars, 0)

    x = tl.load(x_ptr + offsets, mask=mask)  # Do something

    p = 0
    tlx.barrier_arrive(bar=bar)  # Release
    tlx.barrier_wait(bar=bar, phase=p)  # Wait (proceed immediately)

    z = x * x  # Do something

    p = p ^ 1
    tlx.barrier_arrive(bar=bar)  # Release
    tlx.barrier_wait(bar=bar, phase=p)  # Wait (proceed immediately)

    tl.store(z_ptr + offsets, z, mask=mask)  # Do something

    p = p ^ 1
    tlx.barrier_arrive(bar=bar)  # Release
    tlx.barrier_wait(bar=bar, phase=0)  # Wait (proceed immediately)


@triton.jit
def tlx_square_ws(
    x_ptr,
    z_ptr,
    n_elements,
    BLOCK_SIZE: tl.constexpr,
    EXPECTED_ARRIVAL_COUNT: tl.constexpr,
):
    # prologue
    pid = tl.program_id(axis=0)
    block_start = pid * BLOCK_SIZE

    # mbarrier ops
    bars = tlx.alloc_barriers(num_barriers=2, arrive_count=EXPECTED_ARRIVAL_COUNT)  # create
    b0 = tlx.local_view(bars, 0)
    b1 = tlx.local_view(bars, 1)

    phase = 0
    with tlx.async_tasks():
        with tlx.async_task("default"):
            tlx.barrier_wait(bar=b1, phase=phase ^ 1)

            # Placeholder block to do something

            tlx.barrier_arrive(bar=b0)  # Release

        with tlx.async_task(num_warps=4):
            tlx.barrier_wait(bar=b0, phase=phase)  # Wait

            # Some arith ops TODO. add WS
            offsets = block_start + tl.arange(0, BLOCK_SIZE)
            mask = offsets < n_elements
            x = tl.load(x_ptr + offsets, mask=mask)
            z = x * x
            tl.store(z_ptr + offsets, z, mask=mask)

            tlx.barrier_arrive(bar=b0)  # Wait


def run_tlx_square(func, BLOCK_SIZE, device, expected_arrival_count=1):
    # prepare inputs
    torch.manual_seed(0)
    size = 98432
    x = torch.rand(size, device=device)
    z = torch.empty_like(x)
    z_ref = torch.empty_like(x)

    n_elements = x.numel()

    grid = lambda meta: (triton.cdiv(n_elements, meta["BLOCK_SIZE"]), )

    kernel = func[grid](x, z, n_elements, BLOCK_SIZE, expected_arrival_count)

    z_ref = x * x

    torch.testing.assert_close(z, z_ref, check_dtype=False)
    return kernel


# Unit test for arrive/wait
@pytest.mark.skipif(not (is_hip() or is_hopper_or_newer()), reason="Need Hopper or newer or AMD")
@pytest.mark.parametrize("BLOCK_SIZE", [(1024)])
def test_wait_arrive_non_ws(BLOCK_SIZE, device):
    expected_arrival_count = 4 if is_hip() else 1
    kernel = run_tlx_square(tlx_square_non_ws, BLOCK_SIZE, device, expected_arrival_count=expected_arrival_count)
    # ASSERT in ttgir
    ttgir = kernel.asm["ttgir"]
    if is_hip():
        assert ((ttgir.count("amdgpu.init_barrier") == 1) and (ttgir.count("amdgpu.read_barrier_phase") == 3)
                and (ttgir.count("amdgpu.arrive_barrier") == 3)), f"TTGIR {ttgir}"
    else:
        assert ((ttgir.count("ttng.init_barrier") == 1) and (ttgir.count("ttng.wait_barrier") == 3)
                and (ttgir.count("ttng.barrier_expect") == 0)
                and (ttgir.count("ttng.arrive_barrier") == 3)), f"TTGIR {ttgir}"


@pytest.mark.skipif(not is_hopper_or_newer(), reason="Need Hopper or newer")
@pytest.mark.parametrize("BLOCK_SIZE", [(1024)])
def test_wait_arrive_ws(BLOCK_SIZE, device):
    kernel = run_tlx_square(tlx_square_ws, BLOCK_SIZE, device)

    # ASSERT in ttgir
    ttgir = kernel.asm["ttgir"]
    assert ((ttgir.count("ttng.init_barrier") == 2) and (ttgir.count("ttng.wait_barrier") == 2)
            and (ttgir.count("ttng.barrier_expect") == 0) and (ttgir.count("ttng.arrive_barrier") == 2)
            and (ttgir.count("default {") == 1) and (ttgir.count("partition0") == 1)), f"TTGIR {ttgir}"


@pytest.mark.skipif(not is_hopper_or_newer(), reason="Need Hopper or newer")
def test_barrier_live_range(device):

    @triton.jit
    def bar_live_kernel():
        # an intentional early return here to check that we're considering dominance when inserting inval bar ops
        pid = tl.program_id(axis=0)
        if pid == 258:
            return

        # use bars1 after bars2/3 init
        bars1 = tlx.alloc_barriers(num_barriers=tl.constexpr(1), arrive_count=1)

        bars2 = tlx.alloc_barriers(num_barriers=tl.constexpr(1), arrive_count=2)
        tlx.barrier_arrive(bars2[0])

        bars3 = tlx.alloc_barriers(num_barriers=tl.constexpr(1), arrive_count=3)
        tlx.barrier_arrive(bars3[0])

        # bars1 and bars2 should both be live here
        tlx.barrier_arrive(bars1[0])

    torch.manual_seed(0)
    kernel = bar_live_kernel[(2, 1)]()
    ptx = kernel.asm["ptx"]

    # e.g. extract %1 and 1 from "mbarrier.init.shared::cta.b64 [%r1], 1;"
    pattern = r"mbarrier\.init\..*\.b64 \[(%r\d+)\], (\d+);"
    matches = re.findall(pattern, ptx)

    arrive_count_to_reg = {int(arrive_count): reg for reg, arrive_count in matches}
    assert len(arrive_count_to_reg) == 3, f"Expected 3 mbarrier init, got ptx: \n{ptx}"
    # Make sure they all have different registers (different SMEM addresses)
    assert arrive_count_to_reg[1] != arrive_count_to_reg[2], f"invalid reuse of SMEM, full ptx: \n{ptx}"
    assert arrive_count_to_reg[2] != arrive_count_to_reg[3], f"invalid reuse of SMEM, full ptx: \n{ptx}"
    assert arrive_count_to_reg[1] != arrive_count_to_reg[3], f"invalid reuse of SMEM, full ptx: \n{ptx}"


@pytest.mark.skipif(not is_hopper_or_newer(), reason="Need Hopper or newer")
@pytest.mark.parametrize("BLOCK_SIZE", [(1024)])
def test_named_wait_arrive(BLOCK_SIZE, device):

    @triton.jit
    def add2_warp_specialized_pingpong_kernel(
        x_ptr,
        y_ptr,
        z_ptr,
        a_ptr,
        b_ptr,
        c_ptr,
        n_elements,
        BLOCK_SIZE: tl.constexpr,
    ):
        pid = tl.program_id(axis=0)
        block_start = pid * BLOCK_SIZE
        with tlx.async_tasks():
            with tlx.async_task("default"):
                tlx.named_barrier_wait(9, 256)
                tlx.named_barrier_arrive(10, 256)
                offsets = block_start + tl.arange(0, BLOCK_SIZE)
                mask = offsets < n_elements
                x = tl.load(x_ptr + offsets, mask=mask)
                y = tl.load(y_ptr + offsets, mask=mask)
                output = x + y
                tl.store(z_ptr + offsets, output, mask=mask)
            with tlx.async_task(num_warps=4, registers=100):
                tlx.named_barrier_arrive(9, 256)
                tlx.named_barrier_wait(10, 256)
                offsets = block_start + tl.arange(0, BLOCK_SIZE)
                mask = offsets < n_elements
                a = tl.load(a_ptr + offsets, mask=mask)
                b = tl.load(b_ptr + offsets, mask=mask)
                output = a + b
                tl.store(c_ptr + offsets, output, mask=mask)

    def dual_add(x, y, a, b):
        return x + y, a + b

    torch.manual_seed(0)
    size = 98432
    x = torch.rand(size, device=device)
    y = torch.rand(size, device=device)
    a = torch.rand(size, device=device)
    b = torch.rand(size, device=device)

    output1 = torch.empty_like(x)
    output2 = torch.empty_like(a)
    n_elements = output1.numel()
    grid = lambda meta: (triton.cdiv(n_elements, meta["BLOCK_SIZE"]), )
    kernel = add2_warp_specialized_pingpong_kernel[grid](x, y, output1, a, b, output2, n_elements, BLOCK_SIZE)
    ttgir = kernel.asm["ttgir"]
    assert ttgir.count("ttng.wait_barrier_named %c9_i32, %c256_i32") == 1
    assert ttgir.count("ttng.arrive_barrier_named %c10_i32, %c256_i32") == 1
    assert ttgir.count("ttng.arrive_barrier_named %c9_i32_1, %c256_i32") == 1
    assert ttgir.count("ttng.wait_barrier_named %c10_i32_0, %c256_i32") == 1

    ref_out1, ref_out2 = dual_add(x, y, a, b)
    torch.testing.assert_close(output1, ref_out1, check_dtype=False)
    torch.testing.assert_close(output2, ref_out2, check_dtype=False)


@pytest.mark.skipif(not is_hopper_or_newer(), reason="Need Hopper or newer")
def test_descriptor_load(device):

    def alloc_fn(size: int, align: int, stream: Optional[int]):
        assert align == 128
        assert stream == 0
        return torch.empty(size, dtype=torch.int8, device=device)

    @triton.jit
    def descriptor_load_kernel(input_ptr, output_ptr, M, N, BLOCK_SIZE_M: tl.constexpr, BLOCK_SIZE_N: tl.constexpr):
        pid_m = tl.program_id(0)
        pid_n = tl.program_id(1)

        desc_in = tl.make_tensor_descriptor(
            input_ptr,
            shape=[M, N],
            strides=[N, 1],
            block_shape=[BLOCK_SIZE_M, BLOCK_SIZE_N],
        )

        desc_out = tl.make_tensor_descriptor(
            output_ptr,
            shape=[M, N],
            strides=[N, 1],
            block_shape=[BLOCK_SIZE_M, BLOCK_SIZE_N],
        )

        buffers = tlx.local_alloc((BLOCK_SIZE_M, BLOCK_SIZE_N), tl.int16, tl.constexpr(1))
        buffer = tlx.local_view(buffers, 0)
        bars = tlx.alloc_barriers(tl.constexpr(1))
        bar = tlx.local_view(bars, 0)
        tlx.barrier_expect_bytes(bar, BLOCK_SIZE_M * BLOCK_SIZE_N * 2)

        # Compute tile offset in global memory
        off_m = pid_m * BLOCK_SIZE_M
        off_n = pid_n * BLOCK_SIZE_N

        tlx.async_descriptor_load(desc_in, buffer, [off_m, off_n], bar)
        tlx.barrier_wait(bar=bar, phase=0)
        tlx.fence_async_shared()
        tlx.async_descriptor_store(desc_out, buffer, [off_m, off_n])
        tlx.async_descriptor_store_wait(0)

    triton.set_allocator(alloc_fn)
    M, N = 128, 128
    BLOCK_SIZE_M, BLOCK_SIZE_N = 64, 64
    x = torch.ones((M, N), dtype=torch.int16, device=device)
    y = torch.empty_like(x)
    grid = lambda meta: (triton.cdiv(M, BLOCK_SIZE_M), triton.cdiv(N, BLOCK_SIZE_N))

    kernel = descriptor_load_kernel[grid](x, y, M, N, BLOCK_SIZE_M=BLOCK_SIZE_M, BLOCK_SIZE_N=BLOCK_SIZE_N)
    assert kernel.asm["ttgir"].count("ttng.async_tma_copy_global_to_local") == 1
    assert kernel.asm["ttgir"].count("ttng.async_tma_copy_local_to_global") == 1
    assert kernel.asm["ttgir"].count("ttng.async_tma_store_wait") == 1
    assert kernel.asm["ttgir"].count("ttng.fence_async_shared") == 1
    torch.testing.assert_close(x, y)


@pytest.mark.skipif(not is_hopper_or_newer(), reason="Need Hopper or newer")
def test_local_gather(device):

    def alloc_fn(size: int, align: int, stream: Optional[int]):
        assert align == 128
        assert stream == 0
        return torch.empty(size, dtype=torch.int8, device=device)

    @triton.jit
    def local_gather_kernel(input_ptr, output_ptr, M, N, BLOCK_SIZE_M: tl.constexpr, BLOCK_SIZE_N: tl.constexpr):
        pid_m = tl.program_id(0)
        pid_n = tl.program_id(1)

        desc_in = tl.make_tensor_descriptor(
            input_ptr,
            shape=[1, M * N],
            strides=[M * N, 1],
            block_shape=[1, BLOCK_SIZE_M * BLOCK_SIZE_N],
        )

        desc_out = tl.make_tensor_descriptor(
            output_ptr,
            shape=[1, M * N],
            strides=[M * N, 1],
            block_shape=[1, BLOCK_SIZE_M * BLOCK_SIZE_N],
        )

        buffers_in = tlx.local_alloc((1, BLOCK_SIZE_N), tl.int16, BLOCK_SIZE_M)
        buffers_out = tlx.local_alloc((1, BLOCK_SIZE_N), tl.int16, BLOCK_SIZE_M)

        bars = tlx.alloc_barriers(tl.constexpr(1))
        bar = tlx.local_view(bars, 0)
        off_m = pid_m * BLOCK_SIZE_M
        off_n = pid_n * BLOCK_SIZE_N

        # Gather once
        buffer_in = tlx.local_view(buffers_in, 0)
        tlx.barrier_expect_bytes(bar, BLOCK_SIZE_M * BLOCK_SIZE_N * 2)
        reinterpreted = tlx.local_reinterpret(buffer_in, tl.int16, [1, BLOCK_SIZE_M * BLOCK_SIZE_N])
        tlx.async_descriptor_load(desc_in, reinterpreted, [0, off_m * N + off_n], bar)
        tlx.barrier_wait(bar=bar, phase=0)

        # Use sub tiles separately
        for k in range(0, BLOCK_SIZE_M):
            buffer_in = tlx.local_view(buffers_in, k)
            buffer_out = tlx.local_view(buffers_out, k)
            in_local = tlx.local_load(buffer_in)
            tlx.local_store(buffer_out, in_local)

        buffer_out = tlx.local_view(buffers_out, 0)
        reinterpreted = tlx.local_reinterpret(buffer_out, tl.int16, [1, BLOCK_SIZE_M * BLOCK_SIZE_N])
        tlx.async_descriptor_store(desc_out, reinterpreted, [0, off_m * N + off_n])

    triton.set_allocator(alloc_fn)
    M, N = 256, 128
    BLOCK_SIZE_M, BLOCK_SIZE_N = 64, 128
    x = torch.ones((M, N), dtype=torch.int16, device=device)
    y = torch.empty_like(x)
    grid = lambda meta: (triton.cdiv(M, BLOCK_SIZE_M), triton.cdiv(N, BLOCK_SIZE_N))

    kernel = local_gather_kernel[grid](x, y, M, N, BLOCK_SIZE_M=BLOCK_SIZE_M, BLOCK_SIZE_N=BLOCK_SIZE_N)
    assert kernel.asm["ttgir"].count("ttng.async_tma_copy_global_to_local") == 1
    assert kernel.asm["ttgir"].count("ttng.async_tma_copy_local_to_global") == 1
    torch.testing.assert_close(x, y)


def test_loop_carry_var_check(device):

    @triton.jit
    def loop_carry_shadow():
        x = tlx.local_alloc((16, 16), tl.int16, tl.constexpr(2))
        y = x
        for _ in range(0, 128):
            zeros = tl.zeros((16, 16), dtype=tl.int16)
            # shadow x with different type
            x = tlx.local_view(y, 0)
            tlx.local_store(x, zeros)

    grid = lambda meta: (1, 1)

    with pytest.raises(triton.CompilationError) as e:
        loop_carry_shadow[grid]()
    list_msg = traceback.format_exception(e.type, e.value, e.tb, chain=True)
    assert "Please make sure that the type stays consistent" in "\n".join(list_msg)


@triton.jit
def _global_tmem_func(
    buffers,
    x_ptr,
    stride_m,
    stride_n,
    BLOCK_SIZE_M: tl.constexpr,
    BLOCK_SIZE_N: tl.constexpr,
):
    offs_m = tl.arange(0, BLOCK_SIZE_M)
    offs_n = tl.arange(0, BLOCK_SIZE_N)
    x_ptr_offsets = x_ptr + (offs_m[:, None] * stride_m + offs_n[None, :] * stride_n)

    ones = tl.full((BLOCK_SIZE_M, BLOCK_SIZE_N), 1.0, tl.float32)
    buffer1 = tlx.local_view(buffers, 0)
    tlx.local_store(buffer1, ones)
    b = tlx.local_load(buffer1)

    tl.store(x_ptr_offsets, b)


@pytest.mark.skipif(not is_blackwell(), reason="Need Blackwell")
@pytest.mark.parametrize("BLOCK_SIZE_M, BLOCK_SIZE_N", [(64, 64)])
def test_tmem_op_func(BLOCK_SIZE_M, BLOCK_SIZE_N, device):

    @triton.jit
    def tmem_op_func_kernel(
        x_ptr,
        stride_m,
        stride_n,
        BLOCK_SIZE_M: tl.constexpr,
        BLOCK_SIZE_N: tl.constexpr,
    ):
        # init tmem buffers here
        buffers = tlx.local_alloc((BLOCK_SIZE_M, BLOCK_SIZE_N), tl.float32, tl.constexpr(1), tlx.storage_kind.tmem)
        # pass buffers to another func to do actual processing
        _global_tmem_func(buffers, x_ptr, stride_m, stride_n, BLOCK_SIZE_M, BLOCK_SIZE_N)

    x = torch.rand((BLOCK_SIZE_M, BLOCK_SIZE_N), dtype=torch.float32, device=device)
    grid = lambda meta: (1, )
    tmem_op_func_kernel[grid](x, x.stride(0), x.stride(1), BLOCK_SIZE_M, BLOCK_SIZE_N)

    ref_out = torch.ones_like(x)
    torch.testing.assert_close(x, ref_out)


@triton.jit
def math_kernel(x):
    return x * 0.5 * (1 + (0.7978845608 * x * (1.0 + 0.044715 * x * x)))


@pytest.mark.skipif(not is_blackwell(), reason="Need Blackwell")
@pytest.mark.parametrize("BLOCK_SIZE", [(64)])
def test_inline_tmem(BLOCK_SIZE, device):

    @triton.jit
    def kernel(y_ptr, BLOCK_SIZE: tl.constexpr):
        buffers = tlx.local_alloc((BLOCK_SIZE, BLOCK_SIZE), tl.float32, tl.constexpr(4), tlx.storage_kind.tmem)
        buffer0 = buffers[0]
        x = tlx.local_load(buffer0)
        offsets_i = tl.arange(0, BLOCK_SIZE)[:, None]
        offsets_j = tl.arange(0, BLOCK_SIZE)[None, :]
        offsets = offsets_i * BLOCK_SIZE + offsets_j
        y = math_kernel(x)
        tl.store(y_ptr + offsets, y)

    y = torch.rand((64, 64), dtype=torch.float32, device=device)
    grid = lambda meta: (1, )
    kerenl_info = kernel[grid](y, BLOCK_SIZE)
    assert kerenl_info.asm["ttir"].count("store") == 1


def test_size_of(device):

    @triton.jit
    def size_of_kernel(output_ptr):
        # Test size_of for various dtypes
        size_fp32 = tlx.size_of(tl.float32)
        size_fp16 = tlx.size_of(tl.float16)
        size_int32 = tlx.size_of(tl.int32)
        size_int8 = tlx.size_of(tl.int8)
        size_int64 = tlx.size_of(tl.int64)

        # Store results
        tl.store(output_ptr + 0, size_fp32)
        tl.store(output_ptr + 1, size_fp16)
        tl.store(output_ptr + 2, size_int32)
        tl.store(output_ptr + 3, size_int8)
        tl.store(output_ptr + 4, size_int64)

    # Expected sizes in bytes
    expected_sizes = torch.tensor([4, 2, 4, 1, 8], dtype=torch.int32, device=device)
    output = torch.zeros(5, dtype=torch.int32, device=device)

    grid = lambda meta: (1, )
    size_of_kernel[grid](output)

    torch.testing.assert_close(output, expected_sizes)


@pytest.mark.skipif(not is_blackwell(), reason="Need Blackwell")
def test_async_dots_blackwell_tmem(device):
    """
    Test D = ((A@B) * 0.5) @ C
    """

    @triton.jit
    def tcgen5_fa_kernel(
        a_ptr,
        stride_am,
        stride_ak,
        b_ptr,
        stride_bk,
        stride_bn,
        c_ptr,
        stride_cm,
        stride_cn,
        d_ptr,
        stride_dm,
        stride_dn,
        BLOCK_M: tl.constexpr,
        BLOCK_N: tl.constexpr,
        BLOCK_K: tl.constexpr,
    ):
        a_tiles = tlx.local_alloc((BLOCK_M, BLOCK_K), tl.float16, tl.constexpr(1))
        b_tiles = tlx.local_alloc((BLOCK_K, BLOCK_N), tl.float16, tl.constexpr(1))
        c_tiles = tlx.local_alloc((BLOCK_N, BLOCK_N), tl.float16, tl.constexpr(1), reuse=a_tiles)

        ab_fulls = tlx.alloc_barriers(num_barriers=tl.constexpr(1))
        c_fulls = tlx.alloc_barriers(num_barriers=tl.constexpr(1))

        acc_tiles = tlx.local_alloc((BLOCK_M, BLOCK_N), tl.float32, tl.constexpr(1), tlx.storage_kind.tmem)
        o_tiles = tlx.local_alloc((BLOCK_M, BLOCK_N), tl.float16, tl.constexpr(1), tlx.storage_kind.tmem,
                                  reuse=acc_tiles)
        d_tiles = tlx.local_alloc((BLOCK_M, BLOCK_N), tl.float32, tl.constexpr(1), tlx.storage_kind.tmem)

        acc_fulls = tlx.alloc_barriers(num_barriers=tl.constexpr(1))
        o_fulls = tlx.alloc_barriers(num_barriers=tl.constexpr(1))
        d_fulls = tlx.alloc_barriers(num_barriers=tl.constexpr(1))

        with tlx.async_tasks():
            # load
            with tlx.async_task("default"):
                offs_m = tl.arange(0, BLOCK_M)
                offs_n = tl.arange(0, BLOCK_N)
                offs_k = tl.arange(0, BLOCK_K)
                a_ptrs = a_ptr + (offs_m[:, None] * stride_am + offs_k[None, :] * stride_ak)
                b_ptrs = b_ptr + (offs_k[:, None] * stride_bk + offs_n[None, :] * stride_bn)
                c_ptrs = c_ptr + (offs_n[:, None] * stride_cm + offs_n[None, :] * stride_cn)
                # load a and b
                tlx.async_load(a_ptrs, a_tiles[0])
                tlx.async_load(b_ptrs, b_tiles[0])
                tlx.async_load_commit_group()
                tlx.async_load_wait_group(tl.constexpr(0))
                tlx.barrier_arrive(ab_fulls[0])

                # load c
                tlx.barrier_wait(acc_fulls[0], tl.constexpr(0))
                tlx.async_load(c_ptrs, c_tiles[0])
                tlx.async_load_commit_group()
                tlx.async_load_wait_group(tl.constexpr(0))
                tlx.barrier_arrive(c_fulls[0])

            # mma
            with tlx.async_task(num_warps=1):
                tlx.barrier_wait(ab_fulls[0], tl.constexpr(0))
                # compute a @ b
                tlx.async_dot(a_tiles[0], b_tiles[0], acc_tiles[0], use_acc=False, mBarriers=[acc_fulls[0]])
                tlx.barrier_wait(c_fulls[0], tl.constexpr(0))
                # wait for (a @ b) * 0.5) is ready
                tlx.barrier_wait(o_fulls[0], tl.constexpr(0))
                # compute ((a @ b) * 0.5) @ c
                tlx.async_dot(o_tiles[0], c_tiles[0], d_tiles[0], use_acc=False, mBarriers=[d_fulls[0]])

            # activation and epilogue
            with tlx.async_task(num_warps=4):
                # wait for (a @ b) is ready
                tlx.barrier_wait(acc_fulls[0], tl.constexpr(0))
                o = tlx.local_load(acc_tiles[0])
                o = o.to(tl.float16)
                o = o * 0.5
                tlx.local_store(o_tiles[0], o)
                tlx.barrier_arrive(o_fulls[0])

                # wait for ((a @ b) * 0.5) @ c is ready
                tlx.barrier_wait(d_fulls[0], tl.constexpr(0))
                d = tlx.local_load(d_tiles[0])
                d = d.to(tl.float16)
                offs_m = tl.arange(0, BLOCK_M)
                offs_n = tl.arange(0, BLOCK_N)
                d_ptrs = d_ptr + stride_dm * offs_m[:, None] + stride_dn * offs_n[None, :]
                tl.store(d_ptrs, d)

    torch.manual_seed(0)
    M, N, K = (64, 32, 16)
    a = torch.ones((M, K), device=device, dtype=torch.float16)
    b = torch.ones((K, N), device=device, dtype=torch.float16)
    c = torch.ones((N, N), device=device, dtype=torch.float16)
    d = torch.zeros((M, N), device=device, dtype=torch.float16)

    kern_kwargs = {"BLOCK_M": M, "BLOCK_K": K, "BLOCK_N": N}
    kernel = tcgen5_fa_kernel[(1, 1)](
        a,
        a.stride(0),
        a.stride(1),
        b,
        b.stride(0),
        b.stride(1),
        c,
        c.stride(0),
        c.stride(1),
        d,
        d.stride(0),
        d.stride(1),
        **kern_kwargs,
        num_warps=4,
    )

    ttgir = kernel.asm["ttgir"]
    assert ttgir.count("ttng.tmem_alloc") == 2

    ref_out = ((a @ b) * 0.5) @ c
    torch.testing.assert_close(d, ref_out)


@pytest.mark.skipif(not is_blackwell(), reason="Need Blackwell")
@pytest.mark.parametrize("BLOCK_SIZE", [(1024)])
def test_cluster_launch_control(BLOCK_SIZE, device):

    @triton.jit
    def mul2_clc(
        x_ptr,
        y_ptr,
        z_ptr,
        n_elements,
        BLOCK_SIZE: tl.constexpr,
    ):
        tile_id = tl.program_id(axis=0)

        # CLC Init
        clc_phase_producer = 1
        clc_phase_consumer = 0
        # NUM_CLC_STAGES=1
        # NUM_CONSUMERS=1
        clc_context = tlx.clc_create_context(1, 1)

        while tile_id != -1:
            # CLC producer
            tlx.clc_producer(clc_context, 0, clc_phase_producer)
            clc_phase_producer ^= 1

            block_start = tile_id * BLOCK_SIZE

            offsets = block_start + tl.arange(0, BLOCK_SIZE)
            mask = offsets < n_elements

            x = tl.load(x_ptr + offsets, mask=mask)
            y = tl.load(y_ptr + offsets, mask=mask)
            output = x * y
            tl.store(z_ptr + offsets, output, mask=mask)

            # CLC consumer
            tile_id = tlx.clc_consumer(clc_context, 0, clc_phase_consumer)
            clc_phase_consumer ^= 1

            if tlx.thread_id(axis=0) == 0:
                tl.device_print("Extracted CtaID", tile_id)

    torch.manual_seed(0)
    # number of kernels to launch in a non-persistent mode
    size = 10000000
    x = torch.ones(size, device=device)
    y = torch.ones(size, device=device)

    output = torch.zeros_like(x)
    n_elements = output.numel()
    grid = lambda meta: (triton.cdiv(n_elements, meta["BLOCK_SIZE"]), )
    kernel = mul2_clc[grid](x, y, output, n_elements, BLOCK_SIZE=BLOCK_SIZE, launch_cluster=True)

    ptx = kernel.asm["ptx"]

    assert re.search((r"clusterlaunchcontrol.try_cancel"), ptx, flags=re.DOTALL)
    assert re.search((r"clusterlaunchcontrol.query_cancel.is_canceled.pred.b128"), ptx, flags=re.DOTALL)
    assert re.search((r"clusterlaunchcontrol.query_cancel.get_first_ctaid.v4.b32.b128"), ptx, flags=re.DOTALL)

    assert torch.count_nonzero(output) == size


@pytest.mark.skipif(not is_hopper_or_newer(), reason="Need Hopper or newer")
def test_async_tasks_region_error(device):

    @triton.jit
    def ws_error_kernel():
        with tlx.async_tasks():
            with tlx.async_task("default"):
                _z = 1 + 2
            with tlx.async_task(num_warps=1):
                _x = 1 / 0

    grid = lambda meta: (1, )
    with pytest.raises(triton.CompilationError) as e:
        ws_error_kernel[grid]()
    exc_msg = str(e.value)
    assert "ZeroDivisionError('division by zero')" in exc_msg, ("\n\nExpected ZeroDivisionError but got: \n\n" +
                                                                exc_msg + "\n\n")


@pytest.mark.skipif(not is_hopper_or_newer(), reason="Need Hopper or newer")
@pytest.mark.parametrize("BLOCK_SIZE", [(64)])
def test_local_index(BLOCK_SIZE, device):

    @triton.jit
    def local_index(
        x_ptr,
        output_ptr,
        n_elements,
        BLOCK_SIZE: tl.constexpr,
    ):
        pid = tl.program_id(axis=0)
        block_start = pid * BLOCK_SIZE
        offsets = block_start + tl.arange(0, BLOCK_SIZE)
        mask = offsets < n_elements
        x_ptr_offsets = x_ptr + offsets
        buffers = tlx.local_alloc((BLOCK_SIZE, ), tl.float32, 1)
        tlx.async_load(x_ptr_offsets, buffers[0], mask=mask)
        tlx.async_load_commit_group()
        tlx.async_load_wait_group(tl.constexpr(0))

        s = tl.zeros((1, ), dtype=tl.float32)
        for i in range(0, BLOCK_SIZE):
            s += tlx.local_load(buffers[0][i])

        # tl.store(output_ptr, s)
        # Store using block addressing - broadcast the sum to all elements in the block
        output_offsets = output_ptr + offsets
        s_broadcasted = tl.broadcast_to(s, (BLOCK_SIZE, ))
        tl.store(output_offsets, s_broadcasted, mask=mask)

    torch.manual_seed(0)
    x = torch.tensor([1, 2, 3, 4], dtype=torch.float32, device=device)
    output = torch.empty_like(x)
    n_elements = x.numel()
    grid = lambda meta: (triton.cdiv(n_elements, meta["BLOCK_SIZE"]), )
    local_index[grid](x, output, n_elements, BLOCK_SIZE)
    y = torch.tensor([10.0, 10.0, 10.0, 10.0], device="cuda:0")
    torch.testing.assert_close(y, output)


@pytest.mark.skipif(not is_hopper_or_newer(), reason="Need Hopper or newer")
def test_async_token_error(device):

    @triton.jit
    def asycn_copy_kernel(x_ptr, y_ptr, cond):
        buffers = tlx.local_alloc((128, ), tl.float32, 1)
        offsets = tl.arange(0, 128)
        if cond:
            token = tlx.async_load(x_ptr + offsets, buffers[0])
        else:
            token = tlx.async_load(y_ptr + offsets, buffers[0])
        tlx.async_load_commit_group([token])

    x = torch.tensor([128], dtype=torch.float32, device=device)
    y = torch.tensor([128], dtype=torch.float32, device=device)
    grid = lambda meta: (1, )
    kernel = asycn_copy_kernel[grid](x, y, True)
    assert kernel.asm["ttgir"].count("ttg.async_copy_global_to_local") == 2
    assert kernel.asm["ttgir"].count("ttg.async_commit_group") == 1


@pytest.mark.skipif(not is_blackwell(), reason="Need Blackwell")
@pytest.mark.parametrize(
    "src_dtype, dst_dtype",
    [
        ("float32", "float8_e5m2"),
        ("float32", "float8_e4m3fn"),
        ("float32", "float16"),
        ("float32", "bfloat16"),
    ],
)
def test_stoch_round(src_dtype, dst_dtype, device):

    @triton.jit
    def stoch_round_kernel(x_ptr, y_ptr, BLOCK_SIZE: tl.constexpr):
        offsets = tl.arange(0, BLOCK_SIZE)
        x = tl.load(x_ptr + offsets)
        # Generate 1/4 shape for each random stream
        offsets_quarter = tl.arange(0, BLOCK_SIZE // 4)
        r0, r1, r2, r3 = tl.randint4x(0, offsets_quarter, n_rounds=7)
        # Combine the 4 blocks into a single vector of random values
        # r0,r1,r2,r3: each [BLOCK_SIZE//4]
        # after joins: rbits: [BLOCK_SIZE]
        rbits = tl.join(tl.join(r0, r1), tl.join(r2, r3)).reshape(x.shape)
        y = tlx.stoch_round(
            x,
            tlx.dtype_of(y_ptr),
            rbits,
        )
        tl.store(y_ptr + offsets, y)

    # Map string names to torch dtypes
    dtype_map = {
        "float32": torch.float32,
        "float16": torch.float16,
        "bfloat16": torch.bfloat16,
        "float8_e5m2": torch.float8_e5m2,
        "float8_e4m3fn": torch.float8_e4m3fn,
    }

    src_dtype_torch = dtype_map[src_dtype]
    dst_dtype_torch = dtype_map[dst_dtype]

    SIZE = 256
    a = torch.randn([SIZE], dtype=torch.float32, device=device).to(src_dtype_torch)
    b = torch.empty([SIZE], dtype=torch.float32, device=device).to(dst_dtype_torch)
    grid = lambda meta: (1, )
    kernel = stoch_round_kernel[grid](
        a,
        b,
        BLOCK_SIZE=SIZE,
        num_warps=1,
    )
    assert kernel.asm["ptx"].count("cvt.rs.satfinite") > 0

    # Compare against PyTorch baseline
    # PyTorch doesn't have stochastic rounding, so we verify the result
    # is within the representable range and matches deterministic rounding
    # for most values (stochastic should be close on average)
    a_f32 = a.float()
    b_ref = a_f32.to(dst_dtype_torch)  # PyTorch uses round-to-nearest-even

    # Convert to float32 for validation (FP8 doesn't support all PyTorch ops)
    b_back = b.float()

    # Verify all values are in valid range (no NaN/Inf introduced)
    assert not torch.isnan(b_back).any(), "Stochastic rounding produced NaN"
    assert not torch.isinf(b_back).any(), "Stochastic rounding produced Inf"

    # For values that don't need rounding (exact in FP8), should match exactly
    exact_mask = b_back == a_f32
    if exact_mask.any():
        assert torch.equal(b[exact_mask],
                           b_ref[exact_mask]), ("Values that don't need rounding should match deterministic rounding")

    # For values that need rounding, verify they're in a reasonable range
    # (stochastic rounding can pick either of two adjacent representable values,
    # so we can't easily validate without knowing FP8 representation details)
    needs_rounding = ~exact_mask
    if needs_rounding.any():
        # Basic sanity check: stochastic result should be reasonably close to input
        # For FP8 e5m2, max representable is 57344, so use that as scale
        max_expected_diff = 100.0  # Conservative bound for FP8 rounding error
        diff = torch.abs(b_back[needs_rounding] - a_f32[needs_rounding])
        assert (diff < max_expected_diff).all(), (
            f"Stochastic rounding produced unreasonably large errors: max diff = {diff.max()}, "
            f"expected < {max_expected_diff}")


@pytest.mark.skipif(not is_blackwell(), reason="Need Blackwell")
@pytest.mark.parametrize("dst_dtype", ["float8_e5m2", "float8_e4m3fn", "float16", "bfloat16"])
def test_stoch_round_partial_pack(dst_dtype, device):
    """Test stochastic rounding with block sizes not evenly divisible by pack size."""

    @triton.jit
    def stoch_round_partial_kernel(x_ptr, y_ptr, BLOCK_SIZE: tl.constexpr, BLOCK_SIZE_ROUNDED: tl.constexpr,
                                   QUARTER_SIZE_ROUNDED: tl.constexpr):
        # Use power-of-2 size for arange (triton requirement), then mask to actual size
        offsets_full = tl.arange(0, BLOCK_SIZE_ROUNDED)
        mask = offsets_full < BLOCK_SIZE
        offsets = tl.where(mask, offsets_full, 0)
        x = tl.load(x_ptr + offsets, mask=mask)
        # For sizes that don't divide evenly by 4 (FP8 pack size)
        # Use pre-computed power-of-2 size for the quarter size
        offsets_quarter = tl.arange(0, QUARTER_SIZE_ROUNDED)
        r0, r1, r2, r3 = tl.randint4x(42, offsets_quarter, n_rounds=7)
        rbits_raw = tl.join(tl.join(r0, r1), tl.join(r2, r3))
        # Take only BLOCK_SIZE elements
        rbits = tl.view(rbits_raw, (BLOCK_SIZE_ROUNDED, ))
        rbits_masked = tl.where(mask, rbits, 0)
        y = tlx.stoch_round(x, tlx.dtype_of(y_ptr), rbits_masked)
        tl.store(y_ptr + offsets, y, mask=mask)

    dtype_map = {
        "float16": torch.float16,
        "bfloat16": torch.bfloat16,
        "float8_e5m2": torch.float8_e5m2,
        "float8_e4m3fn": torch.float8_e4m3fn,
    }

    dst_dtype_torch = dtype_map[dst_dtype]

    # Test with sizes not divisible by 4 (FP8) or 2 (BF16/F16)
    for SIZE in [130, 65, 17]:  # Not divisible by pack sizes
        # Round up SIZE to next power of 2
        SIZE_ROUNDED = 1 << (SIZE - 1).bit_length()
        # Compute quarter size and round it up to next power of 2
        quarter_size = (SIZE + 3) // 4
        QUARTER_SIZE_ROUNDED = 1 << (quarter_size - 1).bit_length()
        a = torch.randn([SIZE], dtype=torch.float32, device=device)
        b = torch.empty([SIZE], dtype=torch.float32, device=device).to(dst_dtype_torch)
        grid = lambda meta: (1, )
        stoch_round_partial_kernel[grid](
            a,
            b,
            BLOCK_SIZE=SIZE,
            BLOCK_SIZE_ROUNDED=SIZE_ROUNDED,
            QUARTER_SIZE_ROUNDED=QUARTER_SIZE_ROUNDED,
            num_warps=1,
        )

        # Verify no NaN/Inf
        b_back = b.float()
        assert not torch.isnan(b_back).any(), f"NaN produced for size {SIZE}"
        assert not torch.isinf(b_back).any(), f"Inf produced for size {SIZE}"


@pytest.mark.skipif(not is_blackwell(), reason="Need Blackwell")
@pytest.mark.parametrize("invalid_src, invalid_dst", [("float16", "float8_e5m2"), ("bfloat16", "float16"),
                                                      ("float32", "int32")])
def test_stoch_round_invalid_dtypes(invalid_src, invalid_dst, device):
    """Test that invalid dtype combinations raise proper errors."""

    @triton.jit
    def stoch_round_invalid_kernel(x_ptr, y_ptr, BLOCK_SIZE: tl.constexpr, SRC_DTYPE: tl.constexpr,
                                   DST_DTYPE: tl.constexpr):
        offsets = tl.arange(0, BLOCK_SIZE)
        x = tl.load(x_ptr + offsets).to(SRC_DTYPE)
        offsets_quarter = tl.arange(0, BLOCK_SIZE // 4)
        r0, r1, r2, r3 = tl.randint4x(0, offsets_quarter, n_rounds=7)
        rbits = tl.join(tl.join(r0, r1), tl.join(r2, r3)).reshape(x.shape)
        y = tlx.stoch_round(x, DST_DTYPE, rbits)
        tl.store(y_ptr + offsets, y)

    dtype_map = {
        "float32": tl.float32,
        "float16": tl.float16,
        "bfloat16": tl.bfloat16,
        "float8_e5m2": tl.float8e5,
        "float8_e4m3fn": tl.float8e4nv,
        "int32": tl.int32,
    }

    SIZE = 128
    a = torch.randn([SIZE], dtype=torch.float32, device=device)
    b = torch.empty([SIZE], dtype=torch.float32, device=device)
    grid = lambda meta: (1, )

    with pytest.raises(Exception) as exc_info:
        stoch_round_invalid_kernel[grid](a, b, BLOCK_SIZE=SIZE, SRC_DTYPE=dtype_map[invalid_src],
                                         DST_DTYPE=dtype_map[invalid_dst], num_warps=1)

    # Verify error message mentions the issue
    error_msg = str(exc_info.value)
    assert "Stochastic rounding" in error_msg or "float32" in error_msg or "supported" in error_msg.lower()


@pytest.mark.skipif(not is_blackwell(), reason="Need Blackwell")
def test_stoch_round_entropy_quality(device):
    """Test that different random seeds produce different results."""

    @triton.jit
    def stoch_round_seed_kernel(x_ptr, y_ptr, seed, BLOCK_SIZE: tl.constexpr):
        offsets = tl.arange(0, BLOCK_SIZE)
        x = tl.load(x_ptr + offsets)
        offsets_quarter = tl.arange(0, BLOCK_SIZE // 4)
        r0, r1, r2, r3 = tl.randint4x(seed, offsets_quarter, n_rounds=7)
        rbits = tl.join(tl.join(r0, r1), tl.join(r2, r3)).reshape(x.shape)
        y = tlx.stoch_round(x, tlx.dtype_of(y_ptr), rbits)
        tl.store(y_ptr + offsets, y)

    SIZE = 256
    # Use values that will definitely need rounding in FP8
    a = torch.randn([SIZE], dtype=torch.float32, device=device) * 10.0
    b1 = torch.empty([SIZE], dtype=torch.float8_e5m2, device=device)
    b2 = torch.empty([SIZE], dtype=torch.float8_e5m2, device=device)
    grid = lambda meta: (1, )

    # Run with different seeds
    stoch_round_seed_kernel[grid](a, b1, seed=12345, BLOCK_SIZE=SIZE, num_warps=1)
    stoch_round_seed_kernel[grid](a, b2, seed=67890, BLOCK_SIZE=SIZE, num_warps=1)

    # Results should be different for at least some values
    different_count = (b1.float() != b2.float()).sum().item()
<<<<<<< HEAD
    assert different_count > SIZE * 0.1, (f"Different seeds should produce different results, "
                                          f"but only {different_count}/{SIZE} values differ")
=======
    assert different_count > SIZE * 0.1, (
        f"Different seeds should produce different results, but only {different_count}/{SIZE} values differ")


@pytest.mark.skipif(not is_hopper_or_newer(), reason="Need Hopper or newer")
def test_make_tensor_descriptor(device):
    """Test allocate_tensor_descriptor and make_tensor_descriptor together with TMA operations."""

    def alloc_fn(size: int, align: int, stream: Optional[int]):
        assert align == 128
        assert stream == 0
        return torch.empty(size, dtype=torch.int8, device=device)

    @triton.jit
    def kernel(input_ptr, output_ptr, SIZE, BLOCK_SIZE: tl.constexpr):
        # Allocate descriptor in global scratch memory using allocate_tensor_descriptor
        desc_ptrs = tlx.allocate_tensor_descriptor(num=2)

        # Create tensor descriptor using the global scratch pointer
        tlx.make_tensor_descriptor(
            desc_ptr=desc_ptrs[0],
            base=input_ptr,
            shape=[SIZE],
            strides=[tl.constexpr(1)],
            block_shape=[BLOCK_SIZE],
        )

        tlx.make_tensor_descriptor(
            desc_ptr=desc_ptrs[1],
            base=output_ptr,
            shape=[SIZE],
            strides=[tl.constexpr(1)],
            block_shape=[BLOCK_SIZE],
        )

        # Compute tile offset
        pid = tl.program_id(0)
        offset = pid * BLOCK_SIZE

        # Load and store using standard descriptors
        # Reinterpret pointers as tensor descriptors
        desc_in = tlx.reinterpret_tensor_descriptor(
            desc_ptr=desc_ptrs[0],
            block_shape=[BLOCK_SIZE],
            dtype=tlx.dtype_of(input_ptr),
        )
        desc_out = tlx.reinterpret_tensor_descriptor(
            desc_ptr=desc_ptrs[1],
            block_shape=[BLOCK_SIZE],
            dtype=tlx.dtype_of(output_ptr),
        )
        x = desc_in.load([offset])
        desc_out.store([offset], x)

    triton.set_allocator(alloc_fn)
    SIZE = 128
    BLOCK_SIZE = 64
    x = torch.ones((SIZE, ), dtype=torch.int16, device=device)
    y = torch.empty_like(x)
    grid = lambda meta: (triton.cdiv(SIZE, BLOCK_SIZE), )

    compiled_kernel = kernel[grid](x, y, SIZE, BLOCK_SIZE=BLOCK_SIZE)

    # Check that both global_scratch_alloc and tensormap_create were generated in IR
    ttgir = compiled_kernel.asm["ttgir"]
    assert ttgir.count("ttg.global_scratch_alloc") == 1, "Expected 1 global_scratch_alloc operation"
    assert ttgir.count("ttng.tensormap_create") == 2, "Expected 2 tensormap_create operations"
    assert ttgir.count("ttng.reinterpret_tensor_descriptor") == 2, "Expected 2 reinterpret_tensor_descriptor operations"

    # Verify the data was copied correctly through TMA operations
    torch.testing.assert_close(x, y)


@pytest.mark.skipif(not is_hopper_or_newer(), reason="Need Hopper or newer")
def test_buffer_indexing_in_function_call(device):
    """Test that buffer indexing with [] syntax works correctly in function calls"""

    @triton.jit
    def helper_function(buffers, idx, data):
        """Helper function that receives buffers and performs indexing inside"""
        tlx.local_store(buffers[idx], data)  # Indexing happens inside the helper
        result = tlx.local_load(buffers[idx])  # Indexing again
        return result

    @triton.jit
    def kernel_with_indexing(x_ptr, y_ptr, n_elements, BLOCK_SIZE: tl.constexpr):
        pid = tl.program_id(axis=0)
        block_start = pid * BLOCK_SIZE
        offsets = block_start + tl.arange(0, BLOCK_SIZE)
        mask = offsets < n_elements

        # Allocate buffer with multiple stages
        buffers = tlx.local_alloc((BLOCK_SIZE, ), tl.float32, num=tl.constexpr(4))

        # Load data
        x = tl.load(x_ptr + offsets, mask=mask)

        # Pass buffers to helper function which performs ALL indexing
        result = helper_function(buffers, 0, x)

        # Store result
        tl.store(y_ptr + offsets, result, mask=mask)

    torch.manual_seed(0)
    size = 1024
    x = torch.rand(size, device=device, dtype=torch.float32)
    y = torch.empty_like(x)

    BLOCK_SIZE = 256
    grid = lambda meta: (triton.cdiv(size, BLOCK_SIZE), )
    kernel_with_indexing[grid](x, y, size, BLOCK_SIZE)

    # Verify correctness
    assert torch.allclose(y, x), "Buffer indexing in function call failed"
>>>>>>> 5d1c25f5
<|MERGE_RESOLUTION|>--- conflicted
+++ resolved
@@ -2628,10 +2628,6 @@
 
     # Results should be different for at least some values
     different_count = (b1.float() != b2.float()).sum().item()
-<<<<<<< HEAD
-    assert different_count > SIZE * 0.1, (f"Different seeds should produce different results, "
-                                          f"but only {different_count}/{SIZE} values differ")
-=======
     assert different_count > SIZE * 0.1, (
         f"Different seeds should produce different results, but only {different_count}/{SIZE} values differ")
 
@@ -2745,5 +2741,4 @@
     kernel_with_indexing[grid](x, y, size, BLOCK_SIZE)
 
     # Verify correctness
-    assert torch.allclose(y, x), "Buffer indexing in function call failed"
->>>>>>> 5d1c25f5
+    assert torch.allclose(y, x), "Buffer indexing in function call failed"