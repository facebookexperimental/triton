--- conflicted
+++ resolved
@@ -1653,10 +1653,7 @@
     assert re.search((r'clusterlaunchcontrol.query_cancel.is_canceled.pred.b128'), ptx, flags=re.DOTALL)
     assert re.search((r'clusterlaunchcontrol.query_cancel.get_first_ctaid.v4.b32.b128'), ptx, flags=re.DOTALL)
 
-<<<<<<< HEAD
     assert (torch.count_nonzero(output) != size)
-=======
-    torch.testing.assert_close(output, x + y, check_dtype=False)
 
 
 @pytest.mark.skipif(not is_hopper_or_newer(), reason="Need Hopper or newer")
@@ -1675,4 +1672,3 @@
         ws_error_kernel[grid]()
     exc_msg = str(e.value)
     assert "ZeroDivisionError('division by zero')" in exc_msg, '\n\nExpected ZeroDivisionError but got: \n\n' + exc_msg + '\n\n'
->>>>>>> 03e450dc
