import pytest
import torch
import triton
import triton.language as tl
from triton._internal_testing import is_cuda
import triton.tlx.language as tlx


@pytest.mark.skipif(
    not is_cuda() or torch.cuda.get_device_capability()[0] < 9,
    reason="Requires compute capability >= 9 for NV",
)
@pytest.mark.parametrize("BLOCK_SIZE", [(1024)])
def test_async_tasks(BLOCK_SIZE, device):

    @triton.jit
    def add2_warp_specialized_kernel(
        x_ptr,
        y_ptr,
        z_ptr,
        a_ptr,
        b_ptr,
        c_ptr,
        n_elements,
        BLOCK_SIZE: tl.constexpr,
    ):
        pid = tl.program_id(axis=0)
        block_start = pid * BLOCK_SIZE
        with tlx.async_tasks():
            with tlx.async_task("default"):
                offsets = block_start + tl.arange(0, BLOCK_SIZE)
                mask = offsets < n_elements
                x = tl.load(x_ptr + offsets, mask=mask)
                y = tl.load(y_ptr + offsets, mask=mask)
                output = x + y
                tl.store(z_ptr + offsets, output, mask=mask)
            with tlx.async_task(num_warps=4):
                offsets = block_start + tl.arange(0, BLOCK_SIZE)
                mask = offsets < n_elements
                a = tl.load(a_ptr + offsets, mask=mask)
                b = tl.load(b_ptr + offsets, mask=mask)
                output = a + b
                tl.store(c_ptr + offsets, output, mask=mask)

    def dual_add(x, y, a, b):
        return x + y, a + b

    torch.manual_seed(0)
    size = 98432
    x = torch.rand(size, device=device)
    y = torch.rand(size, device=device)
    a = torch.rand(size, device=device)
    b = torch.rand(size, device=device)

    output1 = torch.empty_like(x)
    output2 = torch.empty_like(a)
    n_elements = output1.numel()
    grid = lambda meta: (triton.cdiv(n_elements, meta["BLOCK_SIZE"]),)
    kernel = add2_warp_specialized_kernel[grid](x, y, output1, a, b, output2, n_elements, BLOCK_SIZE)
    ttgir = kernel.asm["ttgir"]
    assert "ttg.warp_specialize" in ttgir

    ref_out1, ref_out2 = dual_add(x, y, a, b)
    torch.testing.assert_close(output1, ref_out1, check_dtype=False)
    torch.testing.assert_close(output2, ref_out2, check_dtype=False)


@pytest.mark.skipif(
    not is_cuda() or torch.cuda.get_device_capability()[0] < 9,
    reason="Requires compute capability >= 9 for NV",
)
@pytest.mark.parametrize("BLOCK_SIZE", [(1024)])
def test_mbarriers(BLOCK_SIZE, device):

    @triton.jit
    def tlx_square(
        x_ptr,
        z_ptr,
        n_elements,
        BLOCK_SIZE: tl.constexpr,
    ):
        # prologue
        pid = tl.program_id(axis=0)
        block_start = pid * BLOCK_SIZE
        offsets = block_start + tl.arange(0, BLOCK_SIZE)
        mask = offsets < n_elements

<<<<<<< HEAD
        # mbarrier ops
        bars = tlx.alloc_barriers(num_barriers=1)  # create 
        bar = tlx.local_view(bars, 0)
        tlx.barrier_arrive(bar=bar)  # Release 
        tlx.barrier_wait(bar=bar, phase=0)  # Wait (proceed immediately)
=======
        bars = tlx.alloc_barriers(num_barriers=10, arrive_count=2)

        tlx.barrier_expect_bytes(tlx.local_view(bars, 0), 128)
>>>>>>> 1b7b7dc4

        # Some arith ops TODO. add WS
        x = tl.load(x_ptr + offsets, mask=mask)
        z = x * x
        tl.store(z_ptr + offsets, z, mask=mask)

    # prepare inputs
    torch.manual_seed(0)
    size = 4096
    x = torch.rand(size, device=device)
    z = torch.empty_like(x)
    z_ref = torch.empty_like(x)

    n_elements = x.numel()

    grid = lambda meta: (triton.cdiv(n_elements, meta["BLOCK_SIZE"]), )

    kernel = tlx_square[grid](x, z, n_elements, BLOCK_SIZE)

    # ASSERT in ttgir
    ttgir = kernel.asm["ttgir"]
    assert (ttgir.count("ttng.init_barrier") == 1) and (ttgir.count("ttng.wait_barrier") == 1) and (
        ttgir.count("ttng.barrier_expect") == 0) and (ttgir.count("ttng.arrive_barrier") == 1), f"TTGIR {ttgir}"

    z_ref = x * x

    torch.testing.assert_close(z, z_ref, check_dtype=False)


@pytest.mark.skipif(
    not is_cuda() or torch.cuda.get_device_capability()[0] < 9,
    reason="Requires compute capability >= 9 for NV",
)
@pytest.mark.parametrize("BLOCK_SIZE", [(64)])
def test_local_alloc_index(BLOCK_SIZE, device):

    @triton.jit
    def local_alloc_index(
        x_ptr,
        y_ptr,
        n_elements,
        BLOCK_SIZE: tl.constexpr,
    ):
        buffers = tlx.local_alloc((BLOCK_SIZE, BLOCK_SIZE), tl.float32, tl.constexpr(2))
        buffer0 = tlx.local_view(buffers, 0)
        buffer1 = tlx.local_view(buffers, 1)

    torch.manual_seed(0)
    size = 256
    x = torch.rand(size, device=device)
    y = torch.rand(size, device=device)
    n_elements = x.numel()
    grid = lambda meta: (triton.cdiv(n_elements, meta["BLOCK_SIZE"]), )
    kernel = local_alloc_index[grid](x, y, n_elements, BLOCK_SIZE)
    # TODO(Arda): Once we have the loads, add checks here


def test_thread_id(device):

    @triton.jit
    def store_from_thread_0_kernel(output_ptr, value, n_elements, axis : tl.constexpr,
        BLOCK_SIZE: tl.constexpr,

    ):
        pid = tl.program_id(axis=0)
        block_start = pid * BLOCK_SIZE
        offsets = block_start + tl.arange(0, BLOCK_SIZE)
        mask = offsets < n_elements
        tid = tlx.thread_id(axis)
        if tid == 0:
            tl.store(output_ptr + offsets, value, mask=mask)

    output = torch.zeros(32, dtype=torch.int32, device='cuda')
    n_elements = output.numel()
    value = 42
    store_from_thread_0_kernel[(1,)](output, value, n_elements, 0, 32, num_warps=1)
    torch.cuda.synchronize()
    expected_output = torch.zeros(32, dtype=torch.int32, device='cuda')
    expected_output[0] = value
    torch.testing.assert_close(output, expected_output)<|MERGE_RESOLUTION|>--- conflicted
+++ resolved
@@ -85,17 +85,11 @@
         offsets = block_start + tl.arange(0, BLOCK_SIZE)
         mask = offsets < n_elements
 
-<<<<<<< HEAD
         # mbarrier ops
         bars = tlx.alloc_barriers(num_barriers=1)  # create 
         bar = tlx.local_view(bars, 0)
         tlx.barrier_arrive(bar=bar)  # Release 
         tlx.barrier_wait(bar=bar, phase=0)  # Wait (proceed immediately)
-=======
-        bars = tlx.alloc_barriers(num_barriers=10, arrive_count=2)
-
-        tlx.barrier_expect_bytes(tlx.local_view(bars, 0), 128)
->>>>>>> 1b7b7dc4
 
         # Some arith ops TODO. add WS
         x = tl.load(x_ptr + offsets, mask=mask)
