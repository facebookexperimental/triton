--- conflicted
+++ resolved
@@ -7312,8 +7312,6 @@
     torch.testing.assert_close(result, ref, rtol=0, atol=0)
 
 
-<<<<<<< HEAD
-=======
 def gen_gather_warp_shuffle_cases():
     if THREADS_PER_WARP == 32:
         return [
@@ -7434,7 +7432,6 @@
     torch.testing.assert_close(output, ref, rtol=0, atol=0)
 
 
->>>>>>> 48f72df3
 @triton.jit
 def mul_jit_function(x, y):
     return x * y
