--- conflicted
+++ resolved
@@ -341,14 +341,8 @@
 ])
 
 
-<<<<<<< HEAD
-# TODO: test more complex layouts with duplicated elements.
-@pytest.mark.parametrize("M, bins", [[2048, 2], [8, 512]])
-@pytest.mark.parametrize("src_layout", [ttgl.BlockedLayout([1], [THREADS_PER_WARP], [4], [0])])
-=======
 @pytest.mark.parametrize("M, bins", [[2048, 2], [8, 512], [32, 32]])
 @pytest.mark.parametrize("src_layout", [ttgl.BlockedLayout([1], [THREADS_PER_WARP], [4], [0]), "linear_layout"])
->>>>>>> 76ba39c2
 @pytest.mark.parametrize("dst_layout", [ttgl.BlockedLayout([1], [THREADS_PER_WARP], [4], [0])])
 def test_histogram(M, bins, src_layout, dst_layout, device):
 
@@ -361,8 +355,6 @@
         z_offs = ttgl.arange(0, B, layout=dst_layout)
         ttgl.store(z_ptr + z_offs, h)
 
-<<<<<<< HEAD
-=======
     if src_layout == "linear_layout":
         if M == 32:
             src_layout = ttgl.DistributedLinearLayout(
@@ -375,7 +367,6 @@
         else:
             pytest.skip("Linear layout is specialized for 32 elements")
 
->>>>>>> 76ba39c2
     torch.manual_seed(0)
     x = torch.randint(0, bins, (M, ), dtype=torch.int32, device=device)
     z = torch.zeros((bins, ), dtype=torch.int32, device=device)
