from typing import Sequence, List, TypeVar, Tuple, Callable
import math
from triton.language.semantic import TritonSemantic
from . import _core as ttgl
from ._layouts import AutoLayout, DistributedLayout, SliceLayout
from triton._C.libtriton.gluon_ir import GluonOpBuilder
from triton.compiler.code_generator import flatten_values_to_ir, unflatten_ir_values

TensorTy = TypeVar("TensorTy")


def _check(cond: bool, msg_fn: Callable[[], str], category=ValueError):
    if not cond:
        raise category(msg_fn())


def _is_int_list(value):
    return isinstance(value, Sequence) and all(isinstance(i, int) for i in value)


class GluonCallerContext:

    def __init__(self, num_warps: int):
        self.num_warps = num_warps

    def mangle(self):
        return f"_NW{self.num_warps}"

    def initialize_callee(self, fn, builder):
        fn.set_attr("ttg.num-warps", builder.get_int32_attr(self.num_warps))


class GluonSemantic(TritonSemantic[TensorTy]):
    tensor = ttgl.tensor
    lang = ttgl

    builder: GluonOpBuilder

    def __init__(self, builder: GluonOpBuilder):
        self.builder = builder

    def _wrap_handle_infer_layout(self, handle, scalar_ty, shape):
        if shape == []:
            ty = scalar_ty
        else:
            ty = ttgl.distributed_type(scalar_ty, shape, self.builder.get_gluon_layout_from_tensor(handle))
        return self.tensor(handle, ty)

    def _wrap_tensor_infer_layout(self, tensor):
        return self._wrap_handle_infer_layout(tensor.handle, tensor.type.scalar, tensor.shape)

    def _broadcast_shapes(self, lhs_shape: List[int], rhs_shape: List[int]):
        if len(lhs_shape) != len(rhs_shape):
            raise ValueError(f"Cannot broadcast, rank mismatch: {lhs_shape}, {rhs_shape}")

        ret_shape = []
        for i, left in enumerate(lhs_shape):
            right = rhs_shape[i]
            if left == 1:
                ret_shape.append(right)
            elif (right == 1) or (right == left):
                ret_shape.append(left)
            else:
                raise ValueError("Cannot make_shape_compatible: incompatible dimensions "
                                 "at index " + str(i) + ": " + str(left) + " and " + str(right))
        return ret_shape

    def expand_dims(self, input: TensorTy, axis: int) -> TensorTy:
        dst_shape = [ttgl._unwrap_if_constexpr(x) for x in input.shape]
        dst_shape.insert(axis, 1)

        if axis < 0:
            axis += len(input.shape)

        _check(
            isinstance(input.type, ttgl.distributed_type),
            lambda: f"expected expand_dims input to be a distributed_type but got: {input.type!r}",
        )
        layout = input.type.layout
        _check(
            isinstance(layout, (SliceLayout, AutoLayout)),
            lambda: f"expected expand_dims input to have a SliceLayout, but got: {layout}",
        )
        _check(
            isinstance(layout, AutoLayout) or layout.dim == axis,
            lambda: f"expected expand_dims input layout to be sliced in axis {axis} but got {layout.dim}",
        )

        handle = self.builder.create_expand_dims(input.handle, axis)
        return self._wrap_handle_infer_layout(handle, input.type.scalar, dst_shape)

    def join(self, a: TensorTy, b: TensorTy) -> TensorTy:
        a, b = self.broadcast_impl_value(a, b)
        _check(a.shape != [], "Cannot join scalars in gluon")
        value = super().join(a, b)
        return self._wrap_tensor_infer_layout(value)

    def split(self, a: TensorTy) -> Tuple[TensorTy, TensorTy]:
        lhs, rhs = super().split(a)
        return self._wrap_tensor_infer_layout(lhs), self._wrap_tensor_infer_layout(rhs)

    def permute(self, input: TensorTy, dims: Tuple[int]) -> TensorTy:
        value = super().permute(input, dims)
        return self._wrap_tensor_infer_layout(value)

    def broadcast_impl_shape(self, input: TensorTy, shape: Tuple[int]) -> TensorTy:
        _check(
            isinstance(input.type, ttgl.distributed_type),
            lambda: f"expected expand_dims input to be a distributed_type but got: {input.type!r}",
        )
        src_shape = input.type.get_block_shapes()
        _check(len(src_shape) == len(shape), lambda: f"Cannot broadcast, rank mismatch: {src_shape}, {shape}")
        if shape == src_shape:
            return input
        for i, item in enumerate(src_shape):
            if shape[i] != item and item != 1:
                raise ValueError(f"Cannot broadcast, the expanded size of the tensor ({shape[i]})"
                                 f" must match the existing size ({item}) at non-singleton dimension"
                                 f" {i}: {src_shape}, {shape}")
        ret_ty = ttgl.distributed_type(input.type.scalar, shape, input.type.layout)
        handle = self.builder.create_broadcast(input.handle, ret_ty.to_ir(self.builder))
        return self.tensor(handle, ret_ty)

    def broadcast_impl_value(self, lhs: TensorTy, rhs: TensorTy) -> TensorTy:
        lhs_ty = lhs.type
        rhs_ty = rhs.type

        if not lhs_ty.is_block() or not rhs_ty.is_block():
            return super().broadcast_impl_value(lhs, rhs)

        _check(
            isinstance(lhs_ty, ttgl.distributed_type),
            lambda: f"expected broadcast left input to be a distributed_type but got: {lhs_ty!r}",
        )
        _check(
            isinstance(rhs_ty, ttgl.distributed_type),
            lambda: f"expected broadcast right input to be a distributed_type but got: {rhs_ty!r}",
        )

        lhs_shape = lhs_ty.get_block_shapes()
        rhs_shape = rhs_ty.get_block_shapes()
        ret_shape = self._broadcast_shapes(lhs_shape, rhs_shape)

        is_lhs_auto = isinstance(lhs_ty.layout, AutoLayout)
        is_rhs_auto = isinstance(rhs_ty.layout, AutoLayout)
        if is_lhs_auto and not is_rhs_auto:
            lhs = self.set_auto_layout(lhs, rhs_ty.layout)
        elif is_rhs_auto and not is_lhs_auto:
            rhs = self.set_auto_layout(rhs, lhs_ty.layout)
        elif lhs_ty.layout != rhs_ty.layout:
            raise ValueError(f"Layout mismatch in broadcast: {lhs_ty.layout} vs {rhs_ty.layout}")

        lhs = self.broadcast_impl_shape(lhs, ret_shape)
        rhs = self.broadcast_impl_shape(rhs, ret_shape)
        return lhs, rhs

    def arange(self, start, end, layout):
        shape = [end - start]
        if layout is None:
            layout = AutoLayout()
        ret_ty = ttgl.distributed_type(ttgl.int32, shape, layout)
        return super().arange(start, end, ret_ty=ret_ty)

    def reshape(self, input: TensorTy, dst_shape: List[int], can_reorder: bool):
        _check(not can_reorder, "can_reorder is not supported in gluon")
        value = super().reshape(input, dst_shape, can_reorder)
        return self._wrap_tensor_infer_layout(value)

    def splat(self, value, shape, layout):
        ret_ty = ttgl.distributed_type(value.dtype, shape, layout)
        handle = self.builder.create_splat(ret_ty.to_ir(self.builder), value.handle)
        return ttgl.tensor(handle, ret_ty)

    def full(self, shape, value, dtype, layout):
        scalar = self.make_scalar(value, dtype)
        if layout is None:
            layout = AutoLayout()
        return self.splat(scalar, shape, layout)

    def convert_layout(self, value, layout, assert_trivial=False):
        ty = value.type
<<<<<<< HEAD
        _check(
            isinstance(ty, ttgl.distributed_type),
            lambda: f"expected convert_layout input to be a distributed_type but got: {ty!r}",
        )
=======
        _check(isinstance(ty, ttgl.distributed_type),
               lambda: f"expected convert_layout input to be a distributed_type but got: {ty!r}")
        _check(isinstance(layout, ttgl.DistributedLayout),
               lambda: f"expected 'layout' to be a DistributedLayout but got {layout}")
>>>>>>> 48f72df3
        ret_ty = ttgl.distributed_type(ty.element_ty, ty.shape, layout)
        ret_ty_ir = ret_ty.to_ir(self.builder)
        if assert_trivial and not self.builder.is_convert_layout_trivial(ret_ty_ir, value.handle):
            raise TypeError(f"layout conversion from {ty.layout} to {layout} is not trivial")
        handle = self.builder.create_convert_layout(ret_ty_ir, value.handle)
        return ttgl.tensor(handle, ret_ty)

    def allocate_shared(self, element_ty, shape, layout, value):
        _check(isinstance(element_ty, ttgl.dtype), lambda: f"expected 'element_ty' to be a dtype but got {element_ty}")
        _check(_is_int_list(shape), lambda: f"all elements of 'shape' must be integers but got {shape}")
        _check(isinstance(layout, ttgl.SharedLayout),
               lambda: f"expected 'layout' to be a SharedLayout but got {layout}")
        ty = ttgl.shared_memory_descriptor_type(element_ty, shape, layout, shape)
        if value is not None:
            handle = self.builder.create_local_alloc(ty.to_ir(self.builder), value.handle)
        else:
            handle = self.builder.create_local_alloc(ty.to_ir(self.builder))
        return ttgl.shared_memory_descriptor(handle, element_ty, shape, layout, shape)

    def shared_load(self, mem_desc, layout):
        _check(isinstance(layout, ttgl.DistributedLayout),
               lambda: f"expected 'layout' to be a DistributedLayout but got {layout}")
        ret_ty = ttgl.distributed_type(mem_desc.dtype, mem_desc.shape, layout)
        handle = self.builder.create_local_load(ret_ty.to_ir(self.builder), mem_desc.handle)
        return ttgl.tensor(handle, ret_ty)

    def shared_store(self, mem_desc, value):
<<<<<<< HEAD
        assert value.shape == mem_desc.shape, (
            f"source shape {value.shape} and destination shape {mem_desc.shape} must match")
        assert value.dtype == mem_desc.dtype, (
            f"source dtype {value.dtype} and destination dtype {mem_desc.dtype} must match")
=======
        _check(isinstance(value, ttgl.tensor), lambda: f"expected 'value' to be a tensor, but got a {type(value)}")
        _check(value.shape == mem_desc.shape,
               lambda: f"source shape {value.shape} and destination shape {mem_desc.shape} must match")
        _check(value.dtype == mem_desc.dtype,
               lambda: f"source dtype {value.dtype} and destination dtype {mem_desc.dtype} must match")
>>>>>>> 48f72df3
        self.builder.create_local_store(mem_desc.handle, value.handle)

    def shared_dealloc(self, mem_desc):
        self.builder.create_local_dealloc(mem_desc.handle)

    def set_auto_layout(self, value, layout):
        src_ty = value.type
<<<<<<< HEAD
        assert isinstance(layout,
                          DistributedLayout), (f"set_auto_layout must set to a distributed layout but got {layout}")
        assert isinstance(src_ty.layout,
                          AutoLayout), (f"set_auto_layout input must have auto layout but got {value.type.layout}")
=======
        _check(isinstance(layout, DistributedLayout),
               lambda: f"set_auto_layout must set to a distributed layout but got {layout}")
        _check(isinstance(src_ty.layout, AutoLayout),
               lambda: f"set_auto_layout input must have auto layout but got {value.type.layout}")
>>>>>>> 48f72df3
        handle = self.builder.create_set_auto_layout(layout._to_ir(self.builder), value.handle)
        res_ty = ttgl.distributed_type(src_ty.element_ty, src_ty.shape, layout)
        return self.tensor(handle, res_ty)

    def memdesc_slice(self, mem_desc, start, length, dim):
        _check(isinstance(start, int), lambda: f"expected 'start' to be an int but got {start}")
        _check(isinstance(length, int), lambda: f"expected 'length' to be an int but got {length}")
        _check(isinstance(dim, int), lambda: f"expected 'dim' to be an int but got {dim}")
        offsets = [0] * mem_desc.rank
        offsets[dim] = start
        shape = list(mem_desc.shape)
        shape[dim] = length
        layout = mem_desc.layout
        ty = ttgl.shared_memory_descriptor_type(mem_desc.dtype, shape, layout, mem_desc.type.alloc_shape)
        builder = self.builder
        handle = builder.create_memdesc_subslice(ty.to_ir(builder), mem_desc.handle, offsets)
        return ttgl.shared_memory_descriptor(handle, **ty.__dict__)

    def memdesc_index(self, mem_desc, index):
        index = self.to_tensor(index)
        _check(index.type == ttgl.int32, lambda: f"expected 'index' to be int32 but got {index.type}")
        shape = mem_desc.shape[1:]
        index = self.to_tensor(index).handle
        layout = mem_desc.layout
        ty = ttgl.shared_memory_descriptor_type(mem_desc.dtype, shape, layout, mem_desc.type.alloc_shape)
        builder = self.builder
        handle = builder.create_memdesc_index(ty.to_ir(builder), mem_desc.handle, index)
        return ttgl.shared_memory_descriptor(handle, **ty.__dict__)

    def memdesc_trans(self, mem_desc, order):
<<<<<<< HEAD
        assert len(order) == len(
            mem_desc.shape), (f"source rank ({mem_desc.rank}) and order length ({len(order)}) must match")
=======
        _check(_is_int_list(order), lambda: f"all elements of 'order' must be integers but got {order}")
        _check(
            len(order) == len(mem_desc.shape),
            lambda: f"source rank ({mem_desc.rank}) and order length ({len(order)}) must match")
>>>>>>> 48f72df3

        shape = [mem_desc.shape[i] for i in order]
        alloc_shape = mem_desc.type.alloc_shape
        new_alloc_shape = alloc_shape[:len(alloc_shape) - mem_desc.rank]
        new_alloc_shape += [alloc_shape[len(alloc_shape) - mem_desc.rank:][i] for i in order]

        handle = self.builder.create_memdesc_trans(mem_desc.handle, order)
        layout = self.builder.get_gluon_layout_from_memdesc(handle)
        return ttgl.shared_memory_descriptor(handle, element_ty=mem_desc.dtype, shape=shape,
                                             alloc_shape=new_alloc_shape, layout=layout)

    def memdesc_reshape(self, mem_desc, shape):
        _check(_is_int_list(shape), lambda: f"all elements of 'shape' must be integers but got {shape}")
        _check(
            math.prod(shape) == math.prod(mem_desc.shape),
            lambda: (f"memdesc_reshape total elements mismatch: {mem_desc.shape} -> {shape}"),
        )

        handle = self.builder.create_memdesc_reshape(mem_desc.handle, shape)
        layout = self.builder.get_gluon_layout_from_memdesc(handle)
        alloc_shape = mem_desc.type.alloc_shape
        prefix_len = len(alloc_shape) - mem_desc.rank
        new_alloc_shape = alloc_shape[:prefix_len] + list(shape)

        return ttgl.shared_memory_descriptor(
            handle,
            element_ty=mem_desc.dtype,
            shape=shape,
            alloc_shape=new_alloc_shape,
            layout=layout,
        )

    def memdesc_reinterpret(self, mem_desc, dtype, shape, layout):
        _check(isinstance(dtype, ttgl.dtype), lambda: f"expected 'dtype' to be a dtype but got {dtype}")
        _check(_is_int_list(shape), lambda: f"all elements of 'shape' must be integers but got {shape}")
        _check(isinstance(layout, ttgl.SharedLayout),
               lambda: f"expected 'layout' to be a SharedLayout but got {layout}")
        ty = ttgl.shared_memory_descriptor_type(dtype, shape, layout, shape)
        handle = self.builder.create_memdesc_reinterpret(ty.to_ir(self.builder), mem_desc.handle)
        return ttgl.shared_memory_descriptor(handle, **ty.__dict__)

    def wrap_tensor(self, x, scalar_ty, ret_shape, layout):
        if ret_shape:
            res_ty = ttgl.distributed_type(scalar_ty, ret_shape, layout)
        else:
            res_ty = scalar_ty
        return self.tensor(x, res_ty)

    @staticmethod
    def _check_same_layout(xs):
        for x in xs:
            _check(isinstance(x.type, ttgl.distributed_type), lambda: f"expected distributed_type but got: {x.type!r}")
        layouts = [x.type.layout for x in xs]
        l0 = layouts[0]
        _check(all(l == l0 for l in layouts[1:]),
               lambda: f"Expected inputs to have matching layouts, but got: {layouts}")

    def associative_scan(self, inputs: Sequence[TensorTy], axis: int, region_builder_fn,
                         reverse: bool) -> Tuple[TensorTy, ...]:
        shape = inputs[0].type.shape
        rank = len(shape)

        assert -rank <= axis < rank, f"scan axis {axis} must be < inputs rank ({rank})"

        if axis < 0:
            axis += rank

        for t in inputs:
            assert t.type.shape == shape, "all scan inputs must have the same shape"

        scan_op = self.builder.create_scan([t.handle for t in inputs], axis, reverse)
        region_builder_fn(scan_op)
        assert scan_op.verify()

        return tuple(
            self._wrap_handle_infer_layout(scan_op.get_result(i), inputs[i].type.scalar, shape)
            for i in range(len(inputs)))

    def reduction(self, inputs: Sequence[TensorTy], axis: int, region_builder_fn) -> Tuple[TensorTy, ...]:
        _check(axis is not None, lambda: "All-reduce is not yet implemented in gluon")
        # get result shape
        shape = inputs[0].type.shape
        rank = len(shape)
        _check(0 <= axis < rank, lambda: f"expected reduction axis to be in the range [0, {rank}) but got {axis}")
        self._check_same_layout(inputs)
        ret_shape = [s for i, s in enumerate(shape) if i != axis]
        assert all(t.type.shape == shape for t in inputs), "all reduction inputs must have the same shape"

        reduce_op = self.builder.create_reduce([t.handle for t in inputs], axis)
        region_builder_fn(reduce_op)
        assert reduce_op.verify()

        return tuple(
            self._wrap_handle_infer_layout(reduce_op.get_result(i), inputs[i].type.scalar, ret_shape)
            for i in range(len(inputs)))

    def histogram(self, input: TensorTy, num_bins: int, mask: TensorTy, layout) -> TensorTy:
        _check(len(input.shape) == 1, lambda: "histogram only supports 1D input")
        _check(input.dtype.is_int(), lambda: "histogram only supports integer input")
        _check(layout is not None, lambda: "histogram requires a destination layout")
        if mask is not None:
            mask, input = self.broadcast_impl_value(mask, input)
            _check(mask.type.scalar.is_bool(), lambda: "Mask must have boolean scalar type")
            mask = mask.handle
        layout_attr = layout._to_ir(self.builder)
        handle = self.builder.create_histogram(input.handle, num_bins, mask, layout_attr)
        return self.wrap_tensor(handle, ttgl.int32, [num_bins], layout)

<<<<<<< HEAD
    def gather(self, src: TensorTy, index: TensorTy, axis: int) -> TensorTy:
        _check(isinstance(src.type, ttgl.distributed_type), lambda: f"expected distributed_type but got: {src.type!r}")
        _check(isinstance(index.type, ttgl.distributed_type),
               lambda: f"expected distributed_type but got: {index.type!r}")
        _check(index.type.scalar.is_int(), lambda: f"expected integer scalar type but got: {index.type.scalar!r}")

        rank = len(src.type.shape)
        _check(len(index.type.shape) == rank, "source and index tensors must have the same rank")
        _check(-rank <= axis < rank, lambda: f"gather axis {axis} must be < source rank ({rank})")
        if axis < 0:
            axis += rank

        for d in range(rank):
            if d == axis:
                continue
            _check(
                index.type.shape[d] == src.type.shape[d],
                lambda: f"index dim {axis} must match the corresponding source dim",
            )
        gather = self.builder.create_gather(src.handle, index.handle, axis)
        return self.wrap_tensor(gather, src.type.scalar, index.type.shape, index.type.layout)

    def warp_specialize(
        self,
        default_args,
        default_partition,
        worker_args,
        worker_partitions,
        worker_num_warps: Sequence[int],
        worker_num_regs: Sequence[int],
        generator,
    ):
=======
    def warp_specialize(self, default_args, default_partition, worker_args, worker_partitions,
                        worker_num_warps: Sequence[int], worker_num_regs: Sequence[int], generator):
>>>>>>> 48f72df3
        num_partitions = len(worker_partitions)
        assert num_partitions == len(worker_num_warps), (
            f"warp specialize got {num_partitions} partitions but {len(worker_num_warps)} warp counts")
        assert num_partitions == len(worker_num_regs), (
            f"warp specialize got {num_partitions} partitions but {len(worker_num_regs)} register counts")

        builder = self.builder
        insert_pt = builder.get_insertion_point()

        # Emit the default partition to get the result types.
        default_block = builder.new_block()
        builder.set_insertion_point_to_start(default_block)
        default_results = generator.call_JitFunction(default_partition, default_args, kwargs={})
        mlir_results = []
        if default_results is not None:
            mlir_results = flatten_values_to_ir(default_results)
        builder.create_warp_yield(mlir_results)
        result_types = [r.get_type() for r in mlir_results]

        # Create the warp specialize op.
        builder.restore_insertion_point(insert_pt)
        mlir_args = flatten_values_to_ir(worker_args)
        ws_op = builder.create_warp_specialize(result_types, mlir_args, worker_num_warps)
        ws_op.get_default_region().push_back(default_block)
        ws_op.set_requested_registers(worker_num_regs)

        # Emit the partition regions.
        builder.create_block_with_parent(ws_op.get_partition_op_holder(), [])
        partitions_op = builder.create_warp_specialize_partitions(num_partitions)
        arg_types = [arg.get_type() for arg in mlir_args]
        for i in range(num_partitions):
            caller_context = GluonCallerContext(num_warps=worker_num_warps[i])
            block = builder.create_block_with_parent(partitions_op.get_region(i), arg_types)
            block_args = [block.get_argument(j) for j in range(len(mlir_args))]
            block_args = unflatten_ir_values(block_args, [arg.type for arg in worker_args])
            generator.call_JitFunction(worker_partitions[i], block_args, kwargs={}, caller_context=caller_context)
            builder.create_warp_return()

        builder.set_insertion_point_after(ws_op.get_operation())
        mlir_results = [ws_op.get_result(i) for i in range(len(result_types))]
        if default_results is None:
            return
        return tuple(unflatten_ir_values(mlir_results, [r.type for r in default_results]))<|MERGE_RESOLUTION|>--- conflicted
+++ resolved
@@ -179,17 +179,10 @@
 
     def convert_layout(self, value, layout, assert_trivial=False):
         ty = value.type
-<<<<<<< HEAD
-        _check(
-            isinstance(ty, ttgl.distributed_type),
-            lambda: f"expected convert_layout input to be a distributed_type but got: {ty!r}",
-        )
-=======
         _check(isinstance(ty, ttgl.distributed_type),
                lambda: f"expected convert_layout input to be a distributed_type but got: {ty!r}")
         _check(isinstance(layout, ttgl.DistributedLayout),
                lambda: f"expected 'layout' to be a DistributedLayout but got {layout}")
->>>>>>> 48f72df3
         ret_ty = ttgl.distributed_type(ty.element_ty, ty.shape, layout)
         ret_ty_ir = ret_ty.to_ir(self.builder)
         if assert_trivial and not self.builder.is_convert_layout_trivial(ret_ty_ir, value.handle):
@@ -217,18 +210,11 @@
         return ttgl.tensor(handle, ret_ty)
 
     def shared_store(self, mem_desc, value):
-<<<<<<< HEAD
-        assert value.shape == mem_desc.shape, (
-            f"source shape {value.shape} and destination shape {mem_desc.shape} must match")
-        assert value.dtype == mem_desc.dtype, (
-            f"source dtype {value.dtype} and destination dtype {mem_desc.dtype} must match")
-=======
         _check(isinstance(value, ttgl.tensor), lambda: f"expected 'value' to be a tensor, but got a {type(value)}")
         _check(value.shape == mem_desc.shape,
                lambda: f"source shape {value.shape} and destination shape {mem_desc.shape} must match")
         _check(value.dtype == mem_desc.dtype,
                lambda: f"source dtype {value.dtype} and destination dtype {mem_desc.dtype} must match")
->>>>>>> 48f72df3
         self.builder.create_local_store(mem_desc.handle, value.handle)
 
     def shared_dealloc(self, mem_desc):
@@ -236,17 +222,10 @@
 
     def set_auto_layout(self, value, layout):
         src_ty = value.type
-<<<<<<< HEAD
-        assert isinstance(layout,
-                          DistributedLayout), (f"set_auto_layout must set to a distributed layout but got {layout}")
-        assert isinstance(src_ty.layout,
-                          AutoLayout), (f"set_auto_layout input must have auto layout but got {value.type.layout}")
-=======
         _check(isinstance(layout, DistributedLayout),
                lambda: f"set_auto_layout must set to a distributed layout but got {layout}")
         _check(isinstance(src_ty.layout, AutoLayout),
                lambda: f"set_auto_layout input must have auto layout but got {value.type.layout}")
->>>>>>> 48f72df3
         handle = self.builder.create_set_auto_layout(layout._to_ir(self.builder), value.handle)
         res_ty = ttgl.distributed_type(src_ty.element_ty, src_ty.shape, layout)
         return self.tensor(handle, res_ty)
@@ -277,15 +256,10 @@
         return ttgl.shared_memory_descriptor(handle, **ty.__dict__)
 
     def memdesc_trans(self, mem_desc, order):
-<<<<<<< HEAD
-        assert len(order) == len(
-            mem_desc.shape), (f"source rank ({mem_desc.rank}) and order length ({len(order)}) must match")
-=======
         _check(_is_int_list(order), lambda: f"all elements of 'order' must be integers but got {order}")
         _check(
             len(order) == len(mem_desc.shape),
             lambda: f"source rank ({mem_desc.rank}) and order length ({len(order)}) must match")
->>>>>>> 48f72df3
 
         shape = [mem_desc.shape[i] for i in order]
         alloc_shape = mem_desc.type.alloc_shape
@@ -394,7 +368,6 @@
         handle = self.builder.create_histogram(input.handle, num_bins, mask, layout_attr)
         return self.wrap_tensor(handle, ttgl.int32, [num_bins], layout)
 
-<<<<<<< HEAD
     def gather(self, src: TensorTy, index: TensorTy, axis: int) -> TensorTy:
         _check(isinstance(src.type, ttgl.distributed_type), lambda: f"expected distributed_type but got: {src.type!r}")
         _check(isinstance(index.type, ttgl.distributed_type),
@@ -427,10 +400,6 @@
         worker_num_regs: Sequence[int],
         generator,
     ):
-=======
-    def warp_specialize(self, default_args, default_partition, worker_args, worker_partitions,
-                        worker_num_warps: Sequence[int], worker_num_regs: Sequence[int], generator):
->>>>>>> 48f72df3
         num_partitions = len(worker_partitions)
         assert num_partitions == len(worker_num_warps), (
             f"warp specialize got {num_partitions} partitions but {len(worker_num_warps)} warp counts")
