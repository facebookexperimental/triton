--- conflicted
+++ resolved
@@ -1919,14 +1919,12 @@
              // Return mlir::Value
              return bufferViews;
            })
-<<<<<<< HEAD
       .def(
           "create_barrier_expect",
           [](TritonOpBuilder &self, Value mbarrerLoc, int expectBytes) -> void {
             Value pred = self.create<arith::ConstantIntOp>(1, 1);
             self.create<ttng::BarrierExpectOp>(mbarrerLoc, expectBytes, pred);
           })
-=======
       .def("create_thread_id",
            [](TritonOpBuilder &self, unsigned axis) -> mlir::Value {
              static constexpr mlir::gpu::Dimension dims[] = {
@@ -1938,7 +1936,6 @@
                  self.getBuilder().getI32Type(), threadId);
              return threadId;
            })
->>>>>>> d527b200
       // Proton Ops
       .def("create_proton_record",
            [](TritonOpBuilder &self, bool isStart, int32_t regionId) -> void {
