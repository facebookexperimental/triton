--- conflicted
+++ resolved
@@ -263,11 +263,6 @@
   p << ']';
 }
 
-<<<<<<< HEAD
-<<<<<<< HEAD
-=======
-=======
->>>>>>> 425f6ee1
 namespace {
 enum class MMADTypeKind { tf32, f16, f8f6f4, i8 };
 } // namespace
@@ -283,11 +278,7 @@
   case MMADTypeKind::i8:
     return "i8";
   }
-<<<<<<< HEAD
   llvm_unreachable("unknown mma dtype kind");
-=======
-  __builtin_unreachable();
->>>>>>> 425f6ee1
 }
 
 static std::optional<std::pair<MMADTypeKind, SmallVector<Type>>>
@@ -335,10 +326,6 @@
   return success();
 }
 
-<<<<<<< HEAD
->>>>>>> 084d620d8 ([Triton][Gluon] Run the inliner after scf-to-cf (#8017))
-=======
->>>>>>> 425f6ee1
 LogicalResult TCGen5MMAOp::verify() {
   if (!getIsAsync() && !getBarriers().empty()) {
     return emitOpError("The op is synchronous but a barrier is present.");
