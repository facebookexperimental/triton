--- conflicted
+++ resolved
@@ -155,8 +155,6 @@
         self.layout = layout
 
 
-<<<<<<< HEAD
-=======
     def make_permute(self, handle, dims) -> Self:
         permuted_type = tl.block_type(self.type.scalar, [self.shape[d] for d in dims])
         permuted_layout = self.layout.make_permute(dims)
@@ -168,7 +166,6 @@
         )
 
 
->>>>>>> e0dbaca0
 class mbarriers(buffered_tensor):
     """
     Define mbarrier type derived from buffered_tensor to support barrier specific operations/validations
