import triton.language.core as tl
from typing import Optional
import enum


class layout_encoding:
    def __init__(self):
        pass

    def __repr__(self):
        return self.__class__.__name__


class shared_layout_encoding(layout_encoding):
    def __init__(self):
        super().__init__()
        pass


class swizzled_shared_layout_encoding(shared_layout_encoding):
        super().__init__()
        self.vectorSize = vectorSize
        self.perPhase = perPhase
        self.maxPhase = maxPhase
        self.order = order
        self.numCTAs = numCTAs
        self.numCTAsPerCGA = numCTAsPerCGA
        self.numCTASplit = numCTASplit
        self.numCTAOrder = numCTAOrder

    """
    Make a default non-swizzled shared layout encoding.
    """
    @classmethod
    def make_default(cls, rank):
        return cls(
            vectorSize=1,
            perPhase=1,
            maxPhase=1,
            order=list(range(rank)),
            numCTAs=1,
            numCTAsPerCGA=1,
            numCTASplit=1,
            numCTAOrder=1,
        )

    def build(self, builder):
        pass


class tensor_memory_layout_encoding(shared_layout_encoding):
    def __init__(self, blockM, blockN, unpacked, CTASplitM, CTASplitN):
        super().__init__()
        self.blockM = blockM
        self.blockN = blockN
        self.unpacked = unpacked
        self.CTASplitM = CTASplitM
        self.CTASplitN = CTASplitN

    """
    Make a default tensor memory layout encoding.
    """
    @classmethod
    def make_default(cls, shape):
        return cls(
            blockM=shape[0],
            blockN=shape[1],
            unpacked=True,
            CTASplitM=1,
            CTASplitN=1,
        )

<<<<<<< HEAD

class nv_mma_shared_layout_encoding(shared_layout_encoding):
    def __init__(self, shape, order, elemType, numCTAsPerCGA, numCTASplit, numCTAOrder, fp4Padded):
        super().__init__()
        self.shape = shape
        self.order = order
        self.elemType = elemType
        self.numCTAsPerCGA = numCTAsPerCGA
        self.numCTASplit = numCTASplit
        self.numCTAOrder = numCTAOrder
        self.fp4Padded = fp4Padded


class tensor_memory_layout_encoding(shared_layout_encoding):
    def __init__(self, blockM, blockN, unpacked, CTASplitM, CTASplitN):
        super().__init__()
        self.blockM = blockM
        self.blockN = blockN
        self.unpacked = unpacked
        self.CTASplitM = CTASplitM
        self.CTASplitN = CTASplitN

    """
    Make a default tensor memory layout encoding.
    """
    @classmethod
    def make_default(cls, shape):
        return cls(
            blockM=shape[0],
            blockN=shape[1],
            unpacked=True,
            CTASplitM=1,
            CTASplitN=1,
        )

=======
>>>>>>> 13cd0fd7
    def build(self, builder):
        pass


<<<<<<< HEAD
class storage_kind(enum.Enum):
    smem = "smem"
    tmem = "tmem"

=======
>>>>>>> 13cd0fd7

class storage_kind(enum.Enum):
    smem = "smem"
    tmem = "tmem"


class buffered_tensor(tl.base_value):
    """
    A symbolic type representing a tensor allocated in a manually managed buffer
    such as shared memory (SMEM).

    This type is to model data that is not stored in global memory or registers
    but instead resides in hardware-close memory spaces with specialized
    allocation, access, or swizzling patterns.

    Unlike regular `tl.tensor`, which models values computed by operations,
    `buffered_tensor` reflects a memory-backed buffer that may be explicitly
    allocated and reused across program regions. It is primarily used with
    low-level intrinsics such as `tlx.local_alloc()`.

    Examples:
        a = tlx.local_alloc((BLOCK_M, BLOCK_K), tl.float16, num=4)

    Attributes:
        handle: The backing IR value representing the buffer allocation.
    """

    def __init__(self, handle, type: tl.dtype, storage: storage_kind, layout: Optional[shared_layout_encoding] = None):
        """Not called by user code."""
        super().__init__()
        # IR handle
        self.handle = handle
        # Block shape
        self.shape = type.shape if type.is_block() else ()
        self.type = type  # Tensor type (can be block_type)
        # Following the practice in pytorch, dtype is scalar type
        self.dtype = type.scalar
        # Storage
        self.storage = storage
        # Layout encoding
        self.layout = layout
        self.order = None



class mbarriers(buffered_tensor):
    """
    Define mbarrier type derived from buffered_tensor to support barrier specific operations/validations
    """
    def __init__(self, handle):
        # Temporarily use 1, as the shape must be a power of 2.
        # TODO: use the actual barrier count to compute shape for precise boundary checks.
        block_type = tl.block_type(tl.int64, [1])
        super().__init__(handle, block_type, storage_kind.smem)
        pass


class async_token(tl.base_value):
    """
    Defines a type of value used to track and synchronize asynchronous operations.
    """
    def __init__(self, handle):
        self.handle = handle

    @property
    def type(self):
        return None  # Python expects this to exist even if unused<|MERGE_RESOLUTION|>--- conflicted
+++ resolved
@@ -70,8 +70,6 @@
             CTASplitN=1,
         )
 
-<<<<<<< HEAD
-
 class nv_mma_shared_layout_encoding(shared_layout_encoding):
     def __init__(self, shape, order, elemType, numCTAsPerCGA, numCTASplit, numCTAOrder, fp4Padded):
         super().__init__()
@@ -106,19 +104,14 @@
             CTASplitN=1,
         )
 
-=======
->>>>>>> 13cd0fd7
     def build(self, builder):
         pass
 
 
-<<<<<<< HEAD
 class storage_kind(enum.Enum):
     smem = "smem"
     tmem = "tmem"
 
-=======
->>>>>>> 13cd0fd7
 
 class storage_kind(enum.Enum):
     smem = "smem"
