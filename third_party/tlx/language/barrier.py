import triton.language.core as tl

from . import types as tlx


@tl.builtin
def alloc_barriers(
    num_barriers: tl.constexpr,
    arrive_count: tl.constexpr,
    _builder=None,
) -> tlx.mbarriers:
    """
    Allocates buffer in shared memory and initialize mbarriers with arrive_counts.

    Input:
    - `num_barriers`: The number of barriers to allocate.
    - `arrive_counts`: The number of threads that need to arrive at the barrier before it can be released.
    """
    return tlx.mbarriers(_builder.create_alloc_barriers(num_barriers.value, arrive_count.value), )

@tl.builtin
def barrier_expect_bytes(
    bar: tlx.mbarriers,
    size: tl.constexpr,
    _builder=None,
) -> None:
    """
    Signal a barrier of an expected number of bytes to be copied 
    """

    # TODO. add validator logics
<<<<<<< HEAD
    _builder.create_barrier_expect(bar.handle, size.value)


@tl.builtin
def barrier_wait(
    bar: tlx.buffered_tensor,
    phase: tl.constexpr,
    _builder=None,
) -> None:
    """
    Signal a barrier of an expected number of bytes to be copied 
    """

    # TODO. add validator logics
    _builder.create_barrier_wait(bar.handle, phase.value)

@tl.builtin
def barrier_arrive(
    bar: tlx.buffered_tensor,
    arrive_count: tl.constexpr,
    _builder=None,
) -> None:
    """
    Perform the arrive operation on an mbarrier 
    """

    # TODO. add validator logics
    _builder.create_barrier_arrive(bar.handle, arrive_count.value)
=======
    _builder.create_barrier_expect(bar.handle, size.value)
>>>>>>> 8f805fa9
<|MERGE_RESOLUTION|>--- conflicted
+++ resolved
@@ -29,9 +29,7 @@
     """
 
     # TODO. add validator logics
-<<<<<<< HEAD
     _builder.create_barrier_expect(bar.handle, size.value)
-
 
 @tl.builtin
 def barrier_wait(
@@ -57,7 +55,4 @@
     """
 
     # TODO. add validator logics
-    _builder.create_barrier_arrive(bar.handle, arrive_count.value)
-=======
-    _builder.create_barrier_expect(bar.handle, size.value)
->>>>>>> 8f805fa9
+    _builder.create_barrier_arrive(bar.handle, arrive_count.value)