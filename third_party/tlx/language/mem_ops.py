--- conflicted
+++ resolved
@@ -6,11 +6,7 @@
 )
 
 from . import types as tlx
-<<<<<<< HEAD
-from . utility import cuda_parse_arch
-=======
 from .utility import cuda_parse_arch
->>>>>>> 13cd0fd7
 from typing import Optional
 
 
@@ -61,13 +57,9 @@
         raise NotImplementedError("User-specified layout encoding not yet implemented.")
 
     if storage == tlx.storage_kind.smem:
-<<<<<<< HEAD
-        tensor_handle = _builder.create_local_alloc(full_shape, elem_type, layout_handle)
-=======
         tensor_handle = _builder.create_local_alloc(
             full_shape, elem_type, layout_handle
         )
->>>>>>> 13cd0fd7
     else:
         tensor_handle = _builder.create_tmem_alloc(full_shape, elem_type, layout_handle)
 
