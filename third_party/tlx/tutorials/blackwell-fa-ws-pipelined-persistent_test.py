import pytest
import torch

import triton
import triton.language as tl
import triton.language.extra.tlx as tlx
from triton._internal_testing import is_blackwell
from triton.tools.tensor_descriptor import TensorDescriptor

DEVICE = triton.runtime.driver.active.get_active_torch_device()


def _host_descriptor_pre_hook(nargs):
    BLOCK_M = nargs["BLOCK_M"]
    BLOCK_N = nargs["BLOCK_N"]
    HEAD_DIM = nargs["HEAD_DIM"]
    if not isinstance(nargs["desc_q"], TensorDescriptor):
        return
    HEAD_DIM = nargs["HEAD_DIM"]
    NUM_MMA_GROUPS = nargs["NUM_MMA_GROUPS"]
    BLOCK_M_SPLIT = BLOCK_M // NUM_MMA_GROUPS
    nargs["desc_q"].block_shape = [BLOCK_M_SPLIT, HEAD_DIM]
    if nargs["FP8_OUTPUT"]:
        nargs["desc_v"].block_shape = [HEAD_DIM, BLOCK_N]
    else:
        nargs["desc_v"].block_shape = [BLOCK_N, HEAD_DIM]
    nargs["desc_k"].block_shape = [BLOCK_N, HEAD_DIM]
    nargs["desc_o"].block_shape = [BLOCK_M_SPLIT, HEAD_DIM]


configs = [
    triton.Config(
        {
            "BLOCK_M": 256,
            "BLOCK_N": 128,
            "NUM_BUFFERS_Q": 1,
            "NUM_BUFFERS_KV": 3,
            "NUM_BUFFERS_QK": 1,
            "NUM_MMA_GROUPS": 2,
            "NUM_MMA_SLICES": 2,
            "GROUP_SIZE_N": 1,
        },
        num_stages=0,
        num_warps=4,
        pre_hook=_host_descriptor_pre_hook,
    ),
    triton.Config(
        {
            "BLOCK_M": 256,
            "BLOCK_N": 128,
            "NUM_BUFFERS_Q": 1,
            "NUM_BUFFERS_KV": 3,
            "NUM_BUFFERS_QK": 1,
            "NUM_MMA_GROUPS": 2,
            "NUM_MMA_SLICES": 2,
            "GROUP_SIZE_N": 4,
        },
        num_stages=0,
        num_warps=4,
        pre_hook=_host_descriptor_pre_hook,
    ),
    triton.Config(
        {
            "BLOCK_M": 256,
            "BLOCK_N": 128,
            "NUM_BUFFERS_Q": 1,
            "NUM_BUFFERS_KV": 6,
            "NUM_BUFFERS_QK": 1,
            "NUM_MMA_GROUPS": 2,
            "NUM_MMA_SLICES": 2,
            "GROUP_SIZE_N": 1,
        },
        num_stages=0,
        num_warps=4,
        pre_hook=_host_descriptor_pre_hook,
    ),
    triton.Config(
        {
            "BLOCK_M": 256,
            "BLOCK_N": 128,
            "NUM_BUFFERS_Q": 1,
            "NUM_BUFFERS_KV": 6,
            "NUM_BUFFERS_QK": 1,
            "NUM_MMA_GROUPS": 2,
            "NUM_MMA_SLICES": 2,
            "GROUP_SIZE_N": 4,
        },
        num_stages=0,
        num_warps=4,
        pre_hook=_host_descriptor_pre_hook,
    ),
]


def prune_configs_by_hdim(configs, named_args, **kwargs):
    HEAD_DIM = kwargs["HEAD_DIM"]
    STAGE = kwargs["STAGE"]
    target_kv_buffers = 6 if HEAD_DIM == 64 else 3
    target_group_size_n = 4 if STAGE == 3 else 1
    return [
        conf for conf in configs if conf.kwargs.get("NUM_BUFFERS_KV", 0) == target_kv_buffers
        and conf.kwargs.get("GROUP_SIZE_N", 0) == target_group_size_n
    ]


@triton.jit
def _get_bufidx_phase(accum_cnt, NUM_BUFFERS_KV):
    bufIdx = accum_cnt % NUM_BUFFERS_KV
    phase = (accum_cnt // NUM_BUFFERS_KV) & 1
    return bufIdx, phase


@triton.jit
def _mul_f32x2(a, b):
    return tl.inline_asm_elementwise(
        """
        {
            .reg .b64 ra, rb, rc;
            mov.b64 ra, { $2, $3 };
            mov.b64 rb, { $4, $5 };
            mul.f32x2 rc, ra, rb;
            mov.b64 { $0, $1 }, rc;
        }
        """,
        "=r,=r,r,r,r,r",
        [a, b],
        dtype=tl.float32,
        is_pure=True,
        pack=2,
    )


@triton.jit
def _fma_f32x2(a, b, c):
    return tl.inline_asm_elementwise(
        """
        {
            .reg .b64 ra, rb, rc, rd;
            mov.b64 ra, { $2, $3 };
            mov.b64 rb, { $4, $5 };
            mov.b64 rc, { $6, $7 };
            fma.rn.f32x2 rd, ra, rb, rc;
            mov.b64 { $0, $1 }, rd;
        }
        """,
        "=r,=r,r,r,r,r,r,r",
        [a, b, c],
        dtype=tl.float32,
        is_pure=True,
        pack=2,
    )


@triton.jit
def _get_unfused_loop_bounds(start_m, N_CTX, BLOCK_M, STAGE: tl.constexpr):
    if STAGE == 1:
        # First part of STAGE == 3 in _get_fused_loop_bounds
        lo, hi = 0, start_m * BLOCK_M
    elif STAGE == 2:
        # Second part of STAGE == 3 in _get_fused_loop_bounds
        lo, hi = start_m * BLOCK_M, (start_m + 1) * BLOCK_M
    else:
        tl.static_assert(STAGE == 3)
        # Maps to STAGE=1 in _get_fused_loop_bounds
        lo, hi = 0, N_CTX
    return lo, hi


@triton.jit
def _get_unfused_bwd_loop_bounds(N_CTX, BLOCK_M, STAGE: tl.constexpr):
    if STAGE == 1:
        # First part of STAGE == 3
        lo, hi = 0, N_CTX
    elif STAGE == 2:
        # Second part of STAGE == 3 in this function
        lo, hi = N_CTX, N_CTX
    else:
        tl.static_assert(STAGE == 3)
        lo, hi = 0, N_CTX
    return lo, hi


@triton.jit
def _get_fused_loop_bounds(start_m, N_CTX, BLOCK_M, STAGE: tl.constexpr):
    if STAGE == 1:
        return 0, N_CTX
    else:
        tl.static_assert(STAGE == 3)
        return 0, (start_m + 1) * BLOCK_M


@triton.jit
def _compute_offsets(
    tile_idx,
    H,
    num_pid_n,
    num_pid_in_group,
    N_CTX,
    BLOCK_M: tl.constexpr,
    STAGE: tl.constexpr,
    GROUP_SIZE_N: tl.constexpr,
):
    group_id = tile_idx // num_pid_in_group
    first_pid_n = group_id * GROUP_SIZE_N
    group_size_n = min(num_pid_n - first_pid_n, GROUP_SIZE_N)
    start_m = (tile_idx % num_pid_in_group) // group_size_n
    off_hz = first_pid_n + (tile_idx % group_size_n)
    off_z = off_hz // H
    off_h = off_hz % H
    offset_y = off_z * (N_CTX * H) + off_h * N_CTX
    qo_offset_y = offset_y + start_m * BLOCK_M
    lo, hi = _get_fused_loop_bounds(start_m, N_CTX, BLOCK_M, STAGE)
    kv_offset_y = offset_y + lo
    return start_m, off_hz, lo, hi, qo_offset_y, kv_offset_y


@triton.jit
def _split_n(x, SPLIT_FACTOR: tl.constexpr):
    if SPLIT_FACTOR == 1:
        return (x, )
    else:
        x0, x1 = x.reshape([x.shape[0], 2, x.shape[1] // 2]).permute(0, 2, 1).split()
        return _split_n(x0, SPLIT_FACTOR // 2) + _split_n(x1, SPLIT_FACTOR // 2)


@triton.jit
def _join_n(xs):
    if len(xs) == 1:
        return xs[0]
    else:
        x0 = _join_n(xs[:len(xs) // 2])
        x1 = _join_n(xs[len(xs) // 2:])
        x = tl.join(x0, x1).permute(0, 2, 1).reshape([x0.shape[0], x0.shape[1] * 2])
        return x


@triton.jit
def _mask_scalar(qk, col_limit_right, s, i):
    col_lim_right_s = col_limit_right - s
    col_lim_right_cur = max(col_lim_right_s, 0)
    mask = -1 << col_lim_right_cur
    mask_i_bit = (mask & (1 << i)) == 0
    return tl.where(mask_i_bit, qk, -float("inf"))


@triton.jit
def _apply_causal_mask(qk, col_limit_right, BLOCK_N: tl.constexpr):
    # Apply causal mask via a bitmask calculated for each block of 16 elements.
    # This allows the efficient R2P (register to predicate) instruction to be used at the SASS level.
    # Credit to Tri Dao,
    # https://github.com/Dao-AILab/flash-attention/commit/bac1001e4f6caa09d70537495d6746a685a2fa78
    #
    # NOTE: We use map_elementiwse here in order to generate an interleaved sequence of instructions
    # that processes one element of qk at a time. This improves ptxas's resulting SASS.
    offs_n = tl.arange(0, BLOCK_N)[None, :]
    s = offs_n & ~0xF
    i = offs_n & 0xF
    return tl.map_elementwise(_mask_scalar, qk, col_limit_right, s, i)


@triton.jit
def _softmax_inner_loop(
    qk_fulls,
    qk_tiles,
    p_fulls,
    p_tiles,
    alpha_empties,
    alpha_fulls,
    alpha_tiles,
    cid,
    accum_cnt_qk,
    qk_scale,
    offs_m,
    m_i,
    l_i,
    start_m,
    N_CTX,
    out_dtype,
    BLOCK_M: tl.constexpr,
    BLOCK_N: tl.constexpr,
    HEAD_DIM: tl.constexpr,
    NUM_MMA_SLICES: tl.constexpr,
    NUM_MMA_GROUPS: tl.constexpr,
    STAGE: tl.constexpr,
):
    lo, hi = _get_unfused_loop_bounds(start_m, N_CTX, BLOCK_M, STAGE)

    for start_n in tl.range(lo, hi, BLOCK_N):
        _, qk_phase = _get_bufidx_phase(accum_cnt_qk, 1)
        tlx.barrier_wait(tlx.local_view(qk_fulls, cid), qk_phase)
        qk = tlx.local_load(tlx.local_view(qk_tiles, cid))

        if STAGE == 2:
            col_limit_right = (offs_m - start_n + 1)[:, None]
            qk = _apply_causal_mask(qk, col_limit_right, BLOCK_N)

        # compute m_i, p in registers
        m_ij = tl.maximum(m_i, tl.max(qk, 1) * qk_scale)

        # -- compute correction factor
        alpha = tl.math.exp2(m_i - m_ij)
        tlx.barrier_wait(tlx.local_view(alpha_empties, cid), qk_phase ^ 1)
        # Use alpha[0] for cid=0, and alpha[BLOCK_N] for cid=1
        tlx.local_store(tlx.local_view(alpha_tiles, cid * BLOCK_N), alpha[:, None])
        tlx.barrier_arrive(tlx.local_view(alpha_fulls, cid))

        qk = _fma_f32x2(qk, qk_scale, -m_ij[:, None])
        qks = _split_n(qk, NUM_MMA_SLICES)
        ps = ()
        for slice_id in tl.static_range(0, NUM_MMA_SLICES):
            # prepare p for the v dot
            # Use p[NUM_MMA_SLICES + slice_id] for cid=0, and
            # p[NUM_MMA_GROUPS * NUM_MMA_SLICES + NUM_MMA_SLICES + slice_id] for cid=1
            p_bufIdx = cid * NUM_MMA_GROUPS * NUM_MMA_SLICES + NUM_MMA_SLICES + slice_id
            p_i = tl.math.exp2(qks[slice_id])
            tlx.local_store(tlx.local_view(p_tiles, p_bufIdx), p_i.to(out_dtype))
            tlx.barrier_arrive(tlx.local_view(p_fulls, slice_id + cid * NUM_MMA_SLICES))
            ps = ps + (p_i, )

        p = _join_n(ps)
        l_ij = tl.sum(p, 1)
        l_i = l_i * alpha + l_ij
        m_i = m_ij
        accum_cnt_qk += 1

    return m_i, l_i, accum_cnt_qk


@triton.autotune(
    configs=configs,
    key=["N_CTX", "HEAD_DIM", "FP8_OUTPUT", "STAGE"],
    prune_configs_by={"early_config_prune": prune_configs_by_hdim},
)
@triton.jit
def _attn_fwd_ws(sm_scale, M,  #
                 Z, H, desc_q, desc_k, desc_v, desc_o, N_CTX,  #
                 HEAD_DIM: tl.constexpr,  #
                 BLOCK_M: tl.constexpr,  #
                 BLOCK_N: tl.constexpr,  #
                 FP8_OUTPUT: tl.constexpr,  #
                 STAGE: tl.constexpr,  #
                 NUM_BUFFERS_Q: tl.constexpr,  #
                 NUM_BUFFERS_KV: tl.constexpr,  #
                 NUM_BUFFERS_QK: tl.constexpr,  #
                 NUM_MMA_GROUPS: tl.constexpr,  #
                 NUM_MMA_SLICES: tl.constexpr,  #
                 GROUP_SIZE_N: tl.constexpr,  #
                 ):
    tl.static_assert(NUM_MMA_GROUPS == 2)
    tl.static_assert(NUM_BUFFERS_QK == 1)
    tl.static_assert(NUM_BUFFERS_Q == 1)

    BLOCK_M_SPLIT: tl.constexpr = BLOCK_M // 2

    # original grid
    #   triton.cdiv(q.shape[2], META["BLOCK_M"]),
    #   q.shape[0] * q.shape[1],
    prog_id = tl.program_id(0)
    num_progs = tl.num_programs(0)
    num_pid_m = tl.cdiv(N_CTX, BLOCK_M)
    num_pid_n = Z * H
    num_pid_in_group = num_pid_m * GROUP_SIZE_N
    total_tiles = num_pid_m * Z * H

    tiles_per_sm = total_tiles // num_progs
    if prog_id < total_tiles % num_progs:
        tiles_per_sm += 1

    tile_idx = prog_id

    # allocate SMEM buffers and barriers
    q_tiles = tlx.local_alloc((BLOCK_M_SPLIT, HEAD_DIM), tlx.dtype_of(desc_q), NUM_MMA_GROUPS * NUM_BUFFERS_Q)
    kv_tiles = tlx.local_alloc((BLOCK_N, HEAD_DIM), tlx.dtype_of(desc_k), NUM_BUFFERS_KV)
    o_tiles = tlx.local_alloc((BLOCK_M_SPLIT, HEAD_DIM), tlx.dtype_of(desc_o), NUM_MMA_GROUPS)

    q_fulls = tlx.alloc_barriers(num_barriers=NUM_MMA_GROUPS * NUM_BUFFERS_Q)
    q_empties = tlx.alloc_barriers(num_barriers=NUM_MMA_GROUPS * NUM_BUFFERS_Q)
    kv_fulls = tlx.alloc_barriers(num_barriers=NUM_BUFFERS_KV)
    kv_empties = tlx.alloc_barriers(num_barriers=NUM_BUFFERS_KV)
    o_fulls = tlx.alloc_barriers(num_barriers=NUM_MMA_GROUPS)
    o_empties = tlx.alloc_barriers(num_barriers=NUM_MMA_GROUPS)

    # allocate TMEM buffers and barriers
    qk_tiles = tlx.local_alloc((BLOCK_M_SPLIT, BLOCK_N), tl.float32, NUM_MMA_GROUPS, tlx.storage_kind.tmem)
    # Shared buffer for QK, P and Alpha, l, and m.
    # A single QK buffer is split evenly:
    #   - First half  : stores P
    #   - Second half  : stores Alpha, l, and m
    #     QK : |                              BLK_M/2 * BLOCK_N * fp32                  |
    #     P:                                                |  BLK_M/2 * BLOCK_N * fp16 |
    #  Alpha : |BLK_M/2*1*fp32|
    #     l :                 |BLK_M/2*1*fp32|
    #     m :                                |BLK_M/2*1*fp32|
    p_tiles = tlx.local_alloc(
        (BLOCK_M_SPLIT, BLOCK_N // NUM_MMA_SLICES),
        tlx.dtype_of(desc_v),
        NUM_MMA_GROUPS * NUM_MMA_SLICES * 2,
        tlx.storage_kind.tmem,
        reuse=qk_tiles,
    )
    alpha_tiles = tlx.local_alloc(
        (BLOCK_M_SPLIT, 1),
        tl.float32,
        BLOCK_N * NUM_MMA_GROUPS * NUM_BUFFERS_QK,
        tlx.storage_kind.tmem,
        reuse=qk_tiles,
    )
    l_tiles = tlx.local_alloc(
        (BLOCK_M_SPLIT, 1),
        tl.float32,
        BLOCK_N * NUM_MMA_GROUPS * NUM_BUFFERS_QK,
        tlx.storage_kind.tmem,
        reuse=qk_tiles,
    )
    m_tiles = tlx.local_alloc(
        (BLOCK_M_SPLIT, 1),
        tl.float32,
        BLOCK_N * NUM_MMA_GROUPS * NUM_BUFFERS_QK,
        tlx.storage_kind.tmem,
        reuse=qk_tiles,
    )

    acc_tiles = tlx.local_alloc((BLOCK_M_SPLIT, HEAD_DIM), tl.float32, NUM_MMA_GROUPS, tlx.storage_kind.tmem)

    qk_fulls = tlx.alloc_barriers(num_barriers=NUM_MMA_GROUPS)
    qk_empties = tlx.alloc_barriers(num_barriers=NUM_MMA_GROUPS)
    p_fulls = tlx.alloc_barriers(num_barriers=NUM_MMA_GROUPS * NUM_MMA_SLICES)
    acc_fulls = tlx.alloc_barriers(num_barriers=NUM_MMA_GROUPS)
    acc_empties = tlx.alloc_barriers(num_barriers=NUM_MMA_GROUPS)

    alpha_fulls = tlx.alloc_barriers(num_barriers=NUM_MMA_GROUPS)
    alpha_empties = tlx.alloc_barriers(num_barriers=NUM_MMA_GROUPS)
    l_fulls = tlx.alloc_barriers(num_barriers=NUM_MMA_GROUPS)

    with tlx.async_tasks():
        # correction group
        with tlx.async_task("default"):
            accum_cnt = 0
            phase = 0
            for i in range(0, tiles_per_sm):
                # initialize offsets
                start_m, off_hz, lo, hi, qo_offset_y, kv_offset_y = _compute_offsets(
                    tile_idx,
                    H,
                    num_pid_n,
                    num_pid_in_group,
                    N_CTX,
                    BLOCK_M,
                    STAGE,
                    GROUP_SIZE_N,
                )
                for _ in tl.range(lo, hi, BLOCK_N):
                    _, phase = _get_bufidx_phase(accum_cnt, 1)
                    for cid in tl.static_range(0, NUM_MMA_GROUPS):
                        # -- update output accumulator --
                        tlx.barrier_wait(alpha_fulls[cid], phase)
                        # Use alpha[0] for cid=0, and alpha[BLOCK_N] for cid=1
                        alpha_1 = tlx.local_load(alpha_tiles[cid * BLOCK_N])
                        tlx.barrier_arrive(alpha_empties[cid])
                        for slice_id in tl.static_range(0, NUM_MMA_SLICES):
                            subslice = tlx.subslice(
                                acc_tiles[cid],
                                HEAD_DIM * slice_id // NUM_MMA_SLICES,
                                HEAD_DIM // NUM_MMA_SLICES,
                            )
                            acc = tlx.local_load(subslice)
                            # acc = acc * alpha_1
                            acc = _mul_f32x2(acc, alpha_1)
                            tlx.local_store(subslice, acc)
                        tlx.barrier_arrive(acc_fulls[cid])
                    accum_cnt += 1

                _, phase = _get_bufidx_phase(i, 1)
                for cid in tl.static_range(0, NUM_MMA_GROUPS):
                    # epilogue
                    tlx.barrier_wait(l_fulls[cid], phase)
                    # Use l[1]/l[1+BLOCK_N] and m[2][2 + BLOCK_N]
                    # to disambigulate from alpha[0]/alpha[BLOCK_N]
                    l = tlx.local_load(l_tiles[cid * BLOCK_N + 1])
                    tlx.barrier_arrive(qk_empties[cid])
                    m = tlx.local_load(m_tiles[cid * BLOCK_N + 2])
                    m += tl.math.log2(l)
                    offs_m = (start_m * BLOCK_M + cid * BLOCK_M_SPLIT + tl.arange(0, BLOCK_M_SPLIT))
                    m_ptrs = M + off_hz * N_CTX + offs_m
                    tl.store(m_ptrs, tl.reshape(m, [BLOCK_M_SPLIT]))

                    tlx.barrier_wait(acc_empties[cid], phase)
                    tlx.barrier_wait(o_empties[cid], phase ^ 1)
                    scale = 1 / l
                    for slice_id in tl.static_range(0, NUM_MMA_SLICES):
                        subslice = tlx.subslice(
                            acc_tiles[cid],
                            HEAD_DIM * slice_id // NUM_MMA_SLICES,
                            HEAD_DIM // NUM_MMA_SLICES,
                        )
                        acc = tlx.local_load(subslice)
                        acc = _mul_f32x2(acc, scale)
                        acc = acc.to(tlx.dtype_of(desc_o))
                        subslice_o = tlx.local_slice(
                            o_tiles[cid],
                            [0, HEAD_DIM * slice_id // NUM_MMA_SLICES],
                            [BLOCK_M_SPLIT, HEAD_DIM // NUM_MMA_SLICES],
                        )
                        tlx.local_store(subslice_o, acc)
                    tlx.barrier_arrive(o_fulls[cid])

                tile_idx += num_progs

        # softmax groups
        with tlx.async_task(num_warps=4, registers=168, replicate=NUM_MMA_GROUPS):
            accum_cnt_qk = 0
            for i in range(0, tiles_per_sm):
                # initialize offsets
                start_m, off_hz, lo, hi, qo_offset_y, kv_offset_y = _compute_offsets(
                    tile_idx,
                    H,
                    num_pid_n,
                    num_pid_in_group,
                    N_CTX,
                    BLOCK_M,
                    STAGE,
                    GROUP_SIZE_N,
                )
                # initialize pointer to m and l
                m_i = tl.zeros([BLOCK_M_SPLIT], dtype=tl.float32) - float("inf")
                l_i = tl.zeros([BLOCK_M_SPLIT], dtype=tl.float32) + 1.0
                acc = tl.zeros([BLOCK_M_SPLIT, HEAD_DIM], dtype=tl.float32)
                qk_scale = sm_scale
                qk_scale *= 1.44269504  # 1/log(2)
                out_dtype = tlx.dtype_of(desc_v)

                cid = tlx.async_task_replica_id()
                offs_m = (start_m * BLOCK_M) + ((cid * BLOCK_M_SPLIT) + tl.arange(0, BLOCK_M_SPLIT))
                if STAGE & 1:
                    m_i, l_i, accum_cnt_qk = _softmax_inner_loop(
                        qk_fulls,
                        qk_tiles,
                        p_fulls,
                        p_tiles,
                        alpha_empties,
                        alpha_fulls,
                        alpha_tiles,
                        cid,
                        accum_cnt_qk,
                        qk_scale,
                        offs_m,
                        m_i,
                        l_i,
                        start_m,
                        N_CTX,
                        out_dtype,
                        BLOCK_M,
                        BLOCK_N,
                        HEAD_DIM,
                        NUM_MMA_SLICES,
                        NUM_MMA_GROUPS,
                        STAGE=4 - STAGE,
                    )

                if STAGE & 2:
                    m_i, l_i, accum_cnt_qk = _softmax_inner_loop(
                        qk_fulls,
                        qk_tiles,
                        p_fulls,
                        p_tiles,
                        alpha_empties,
                        alpha_fulls,
                        alpha_tiles,
                        cid,
                        accum_cnt_qk,
                        qk_scale,
                        offs_m,
                        m_i,
                        l_i,
                        start_m,
                        N_CTX,
                        out_dtype,
                        BLOCK_M,
                        BLOCK_N,
                        HEAD_DIM,
                        NUM_MMA_SLICES,
                        NUM_MMA_GROUPS,
                        STAGE=2,
                    )

                # prepare l_i for the epilog
                # Use l[1]/l[1+BLOCK_N] and m[2][2 + BLOCK_N]
                # to disambigulate from alpha[0]/alpha[BLOCK_N]
                tlx.local_store(l_tiles[cid * BLOCK_N + 1], l_i[:, None])
                tlx.local_store(m_tiles[cid * BLOCK_N + 2], m_i[:, None])
                tlx.barrier_arrive(l_fulls[cid])
                tile_idx += num_progs

            # mma group
        with tlx.async_task(num_warps=1, registers=24):
            accum_cnt_kv = 0
            accum_cnt_qk = 0

            for j in range(0, tiles_per_sm):
                # initialize offsets
                _, _, lo, hi, _, _ = _compute_offsets(
                    tile_idx,
                    H,
                    num_pid_n,
                    num_pid_in_group,
                    N_CTX,
                    BLOCK_M,
                    STAGE,
                    GROUP_SIZE_N,
                )

                q_bufIdx, q_phase = _get_bufidx_phase(j, NUM_BUFFERS_Q)
                k_bufIdx, k_phase = _get_bufidx_phase(accum_cnt_kv, NUM_BUFFERS_KV)
                v_bufIdx, v_phase = _get_bufidx_phase(accum_cnt_kv + 1, NUM_BUFFERS_KV)

                # wait for the K buffer to be populated by the producer
                tlx.barrier_wait(kv_fulls[k_bufIdx], k_phase)

                # wait for the Q buffer to be populated by the producer
                tlx.barrier_wait(q_fulls[q_bufIdx], q_phase)

                # -- compute q0 @ k ----
                k_tile = tlx.local_trans(kv_tiles[k_bufIdx])
                tlx.barrier_wait(qk_empties[0], q_phase ^ 1)
                tlx.async_dot(
                    q_tiles[0],
                    k_tile,
                    qk_tiles[0],
                    use_acc=False,
                    mBarriers=[qk_fulls[0]],
                )

                # -- compute q1 @ k ----
                tlx.barrier_wait(q_fulls[q_bufIdx + NUM_BUFFERS_Q], q_phase)
                tlx.barrier_wait(qk_empties[1], q_phase ^ 1)
                tlx.async_dot(
                    q_tiles[1],
                    k_tile,
                    qk_tiles[1],
                    use_acc=False,
                    mBarriers=[qk_fulls[1], kv_empties[k_bufIdx]],
                )

                _, qk_phase = _get_bufidx_phase(accum_cnt_qk, 1)

                # -- compute p0 @ v ----
                # wait for the V buffer to be populated by the producer
                tlx.barrier_wait(kv_fulls[v_bufIdx], v_phase)
                tlx.barrier_wait(acc_fulls[0], qk_phase)
                # Use p[NUM_MMA_SLICES + slice_id] for cid=0, and
                # p[NUM_MMA_GROUPS * NUM_MMA_SLICES + NUM_MMA_SLICES + slice_id] for cid=1
                for slice_id in tl.static_range(0, NUM_MMA_SLICES):
                    tlx.barrier_wait(p_fulls[slice_id + 0 * NUM_MMA_SLICES], qk_phase)
                    kv_slice = tlx.local_slice(
                        kv_tiles[v_bufIdx],
                        [BLOCK_N * slice_id // NUM_MMA_SLICES, 0],
                        [BLOCK_N // NUM_MMA_SLICES, HEAD_DIM],
                    )
                    p_bufIdx = NUM_MMA_SLICES + slice_id
                    tlx.async_dot(
                        p_tiles[p_bufIdx],
                        kv_slice,
                        acc_tiles[0],
                        use_acc=slice_id > 0,
                    )

                acc1_init = False

                for i in tl.range(lo + BLOCK_N, hi, BLOCK_N):
                    v_bufIdx_prev = v_bufIdx
                    qk_phase_prev = qk_phase

                    accum_cnt_qk += 1
                    accum_cnt_kv += 2
                    k_bufIdx, k_phase = _get_bufidx_phase(accum_cnt_kv, NUM_BUFFERS_KV)
                    v_bufIdx, v_phase = _get_bufidx_phase(accum_cnt_kv + 1, NUM_BUFFERS_KV)

                    # -- compute q0 @ k ----
                    # wait for the K buffer to be populated by the producer
                    tlx.barrier_wait(kv_fulls[k_bufIdx], k_phase)
                    k_tile = tlx.local_trans(kv_tiles[k_bufIdx])
                    _, qk_phase = _get_bufidx_phase(accum_cnt_qk, 1)

                    tlx.async_dot(
                        q_tiles[0],
                        k_tile,
                        qk_tiles[0],
                        use_acc=False,
                        mBarriers=[qk_fulls[0]],
                    )

                    # -- compute p1 @ v from the previous iteration----
                    tlx.barrier_wait(acc_fulls[1], qk_phase_prev)
                    for slice_id in tl.static_range(0, NUM_MMA_SLICES):
                        tlx.barrier_wait(p_fulls[slice_id + 1 * NUM_MMA_SLICES], qk_phase_prev)
                        kv_slice = tlx.local_slice(
                            kv_tiles[v_bufIdx_prev],
                            [BLOCK_N * slice_id // NUM_MMA_SLICES, 0],
                            [BLOCK_N // NUM_MMA_SLICES, HEAD_DIM],
                        )
                        p_bufIdx = (1 * NUM_MMA_GROUPS * NUM_MMA_SLICES + NUM_MMA_SLICES + slice_id)
                        use_acc = acc1_init if slice_id == 0 else True
                        mBarriers = ([kv_empties[v_bufIdx_prev]] if slice_id == NUM_MMA_SLICES - 1 else [])
                        tlx.async_dot(
                            p_tiles[p_bufIdx],
                            kv_slice,
                            acc_tiles[1],
                            use_acc=use_acc,
                            mBarriers=mBarriers,
                        )

                    acc1_init = True

                    # -- compute q1 @ k ----
                    tlx.async_dot(
                        q_tiles[1],
                        k_tile,
                        qk_tiles[1],
                        use_acc=False,
                        mBarriers=[qk_fulls[1], kv_empties[k_bufIdx]],
                    )

                    # -- compute p0 @ v ----
                    # wait for the V buffer to be populated by the producer
                    tlx.barrier_wait(kv_fulls[v_bufIdx], v_phase)

                    tlx.barrier_wait(acc_fulls[0], qk_phase)
                    for slice_id in tl.static_range(0, NUM_MMA_SLICES):
                        tlx.barrier_wait(p_fulls[slice_id + 0 * NUM_MMA_SLICES], qk_phase)
                        # Use p[1] for cid=0, and p[3] for cid=1
                        kv_slice = tlx.local_slice(
                            kv_tiles[v_bufIdx],
                            [BLOCK_N * slice_id // NUM_MMA_SLICES, 0],
                            [BLOCK_N // NUM_MMA_SLICES, HEAD_DIM],
                        )
                        p_bufIdx = NUM_MMA_SLICES + slice_id
                        tlx.async_dot(
                            p_tiles[p_bufIdx],
                            kv_slice,
                            acc_tiles[0],
                            use_acc=True,
                        )

                tlx.tcgen05_commit(q_empties[q_bufIdx])
                tlx.tcgen05_commit(q_empties[q_bufIdx + NUM_BUFFERS_Q])
                tlx.tcgen05_commit(acc_empties[0])

                # -- compute p1 @ v ----
                tlx.barrier_wait(acc_fulls[1], qk_phase)
                for slice_id in tl.static_range(0, NUM_MMA_SLICES):
                    tlx.barrier_wait(p_fulls[slice_id + NUM_MMA_SLICES], qk_phase)
                    # Use p[1] for cid=0, and p[3] for cid=1
                    kv_slice = tlx.local_slice(
                        kv_tiles[v_bufIdx],
                        [BLOCK_N * slice_id // NUM_MMA_SLICES, 0],
                        [BLOCK_N // NUM_MMA_SLICES, HEAD_DIM],
                    )
                    p_bufIdx = (1 * NUM_MMA_GROUPS * NUM_MMA_SLICES + NUM_MMA_SLICES + slice_id)
                    use_acc = acc1_init if slice_id == 0 else True
                    mBarriers = ([acc_empties[1], kv_empties[v_bufIdx]] if slice_id == NUM_MMA_SLICES - 1 else [])
                    tlx.async_dot(
                        p_tiles[p_bufIdx],
                        kv_slice,
                        acc_tiles[1],
                        use_acc=use_acc,
                        mBarriers=mBarriers,
                    )

                accum_cnt_qk += 1
                accum_cnt_kv += 2
                tile_idx += num_progs

        # load
        with tlx.async_task(num_warps=1, registers=24):
            accum_cnt_kv = 0
            for i in range(0, tiles_per_sm):
                # initialize offsets
                _, _, lo, hi, qo_offset_y, kv_offset_y = _compute_offsets(
                    tile_idx,
                    H,
                    num_pid_n,
                    num_pid_in_group,
                    N_CTX,
                    BLOCK_M,
                    STAGE,
                    GROUP_SIZE_N,
                )

                # load q0
                q_bufIdx, q_phase = _get_bufidx_phase(i, NUM_BUFFERS_Q)
                tlx.barrier_wait(q_empties[q_bufIdx], q_phase ^ 1)
                tlx.barrier_expect_bytes(q_fulls[q_bufIdx], 2 * BLOCK_M_SPLIT * HEAD_DIM)  # float16
                qo_offset_y_split = qo_offset_y
                tlx.async_descriptor_load(desc_q, q_tiles[q_bufIdx], [qo_offset_y_split, 0], q_fulls[q_bufIdx])

                # loop over loading k, v
                k_bufIdx, k_phase = _get_bufidx_phase(accum_cnt_kv, NUM_BUFFERS_KV)
                # wait for the K buffer to be released by the consumer
                k_empty = tlx.local_view(kv_empties, k_bufIdx)
                tlx.barrier_wait(k_empty, k_phase ^ 1)

                # load K
                k_full = tlx.local_view(kv_fulls, k_bufIdx)
                k_tile = tlx.local_view(kv_tiles, k_bufIdx)
                tlx.barrier_expect_bytes(k_full, 2 * BLOCK_N * HEAD_DIM)  # float16
                tlx.async_descriptor_load(desc_k, k_tile, [kv_offset_y, 0], k_full)

                # load q1
                q_bufIdx += NUM_BUFFERS_Q
                tlx.barrier_wait(q_empties[q_bufIdx], q_phase ^ 1)
                tlx.barrier_expect_bytes(q_fulls[q_bufIdx], 2 * BLOCK_M_SPLIT * HEAD_DIM)  # float16
                qo_offset_y_split = qo_offset_y + BLOCK_M_SPLIT
                tlx.async_descriptor_load(desc_q, q_tiles[q_bufIdx], [qo_offset_y_split, 0], q_fulls[q_bufIdx])

                v_bufIdx, v_phase = _get_bufidx_phase(accum_cnt_kv + 1, NUM_BUFFERS_KV)
                # wait for the V buffer to be released by the consumer
                v_empty = tlx.local_view(kv_empties, v_bufIdx)
                tlx.barrier_wait(v_empty, v_phase ^ 1)
                # load V
                v_full = tlx.local_view(kv_fulls, v_bufIdx)
                v_tile = tlx.local_view(kv_tiles, v_bufIdx)
                tlx.barrier_expect_bytes(v_full, 2 * BLOCK_N * HEAD_DIM)  # float16
                tlx.async_descriptor_load(desc_v, v_tile, [kv_offset_y, 0], v_full)

                kv_offset_y += BLOCK_N
                accum_cnt_kv += 2

                for _ in tl.range(lo + BLOCK_N, hi, BLOCK_N):
                    k_bufIdx, k_phase = _get_bufidx_phase(accum_cnt_kv, NUM_BUFFERS_KV)
                    # wait for the K buffer to be released by the consumer
                    k_empty = tlx.local_view(kv_empties, k_bufIdx)
                    tlx.barrier_wait(k_empty, k_phase ^ 1)
                    # load K
                    k_full = tlx.local_view(kv_fulls, k_bufIdx)
                    k_tile = tlx.local_view(kv_tiles, k_bufIdx)
                    tlx.barrier_expect_bytes(k_full, 2 * BLOCK_N * HEAD_DIM)  # float16
                    tlx.async_descriptor_load(desc_k, k_tile, [kv_offset_y, 0], k_full)

                    v_bufIdx, v_phase = _get_bufidx_phase(accum_cnt_kv + 1, NUM_BUFFERS_KV)
                    # wait for the V buffer to be released by the consumer
                    v_empty = tlx.local_view(kv_empties, v_bufIdx)
                    tlx.barrier_wait(v_empty, v_phase ^ 1)
                    # load V
                    v_full = tlx.local_view(kv_fulls, v_bufIdx)
                    v_tile = tlx.local_view(kv_tiles, v_bufIdx)
                    tlx.barrier_expect_bytes(v_full, 2 * BLOCK_N * HEAD_DIM)  # float16
                    tlx.async_descriptor_load(desc_v, v_tile, [kv_offset_y, 0], v_full)

                    kv_offset_y += BLOCK_N
                    accum_cnt_kv += 2

                tile_idx += num_progs

        # epilog group
        with tlx.async_task(num_warps=1, registers=24):
            # initialize offsets
            for i in range(0, tiles_per_sm):
                # initialize offsets
                _, _, _, _, qo_offset_y, _ = _compute_offsets(
                    tile_idx,
                    H,
                    num_pid_n,
                    num_pid_in_group,
                    N_CTX,
                    BLOCK_M,
                    STAGE,
                    GROUP_SIZE_N,
                )
                _, phase = _get_bufidx_phase(i, 1)
                for cid in tl.static_range(0, NUM_MMA_GROUPS):
                    tlx.barrier_wait(o_fulls[cid], phase)
                    tlx.fence_async_shared()
                    qo_offset_y_split = qo_offset_y + cid * BLOCK_M_SPLIT
                    tlx.async_descriptor_store(desc_o, o_tiles[cid], [qo_offset_y_split, 0])
                    tlx.async_descriptor_store_wait(0)
                    tlx.barrier_arrive(o_empties[cid])

                tile_idx += num_progs


@triton.jit
def _attn_bwd_preprocess(O, DO,  #
                         Delta,  #
                         N_CTX,  #
                         BLOCK_M: tl.constexpr, HEAD_DIM: tl.constexpr,  #
                         ):
    off_m = tl.program_id(0) * BLOCK_M + tl.arange(0, BLOCK_M)
    off_hz = tl.program_id(1)
    off_n = tl.arange(0, HEAD_DIM)
    # load
    o = tl.load(O + off_hz * HEAD_DIM * N_CTX + off_m[:, None] * HEAD_DIM + off_n[None, :])
    do = tl.load(DO + off_hz * HEAD_DIM * N_CTX + off_m[:, None] * HEAD_DIM + off_n[None, :]).to(tl.float32)
    delta = tl.sum(o * do, axis=1)
    # write-back
    tl.store(Delta + off_hz * N_CTX + off_m, delta)


# The main inner-loop logic for computing dK and dV.
@triton.jit
def _attn_bwd_dkdv(
    dk,
    dv,  #
    desc_q,
    k,
    v,
    sm_scale,  #
    desc_do,  #
    desc_dq,
    M,
    D,  #
    # shared by Q/K/V/DO.
    stride_tok,
    stride_d,  #
    off_bh,
    H,
    N_CTX,
    BLOCK_M1: tl.constexpr,  #
    BLOCK_N1: tl.constexpr,  #
    HEAD_DIM: tl.constexpr,  #
    # Filled in by the wrapper.
    start_n,
    start_m,
    num_steps,  #
    MASK: tl.constexpr,
):
    offs_m = start_m + tl.arange(0, BLOCK_M1)
    offs_n = start_n + tl.arange(0, BLOCK_N1)

    LN2: tl.constexpr = 0.6931471824645996  # = ln(2)

    # BLOCK_N1 must be a multiple of BLOCK_M1, otherwise the code wouldn't work.
    tl.static_assert(BLOCK_N1 % BLOCK_M1 == 0)
    curr_m = start_m
    step_m = BLOCK_M1
    for blk_idx in range(num_steps):
        q = desc_q.load([(off_bh + curr_m).to(tl.int32), 0])
        qT = tl.trans(q)
        # Load m before computing qk to reduce pipeline stall.
        offs_m = curr_m + tl.arange(0, BLOCK_M1)
        m = tl.load(M + offs_m)
        qkT = tl.dot(k, qT)
        pT = tl.math.exp2(qkT - m[None, :])
        # Autoregressive masking.
        if MASK:
            mask = offs_m[None, :] >= offs_n[:, None]
            pT = tl.where(mask, pT, 0.0)
        do = desc_do.load([(off_bh + curr_m).to(tl.int32), 0])
        # Compute dV.
        ppT = pT
        ppT = ppT.to(tl.float16)
        dv += tl.dot(ppT, do)
        # D (= delta) is pre-divided by ds_scale.
        Di = tl.load(D + offs_m)
        # Compute dP and dS.
        dpT = tl.dot(v, tl.trans(do)).to(tl.float32)
        dsT = pT * (dpT - Di[None, :])
        dsT = dsT.to(tl.float16)
        dk += tl.dot(dsT, tl.trans(qT))
        # Compute dq = tl.dot(tl.trans(dsT), k)
        dq = tl.dot(tl.trans(dsT), k) * LN2
        desc_dq.atomic_add([(off_bh + curr_m).to(tl.int32), 0], dq)
        # Increment pointers.
        curr_m += step_m

    return dk, dv


def _bwd_host_descriptor_pre_hook(nargs):
    BLOCK_M1 = nargs["BLOCK_M1"]
    BLOCK_N1 = nargs["BLOCK_N1"]
    HEAD_DIM = nargs["HEAD_DIM"]
    nargs["desc_q"].block_shape = [BLOCK_M1, HEAD_DIM]
    nargs["desc_do"].block_shape = [BLOCK_M1, HEAD_DIM]
    nargs["desc_dq"].block_shape = [BLOCK_M1, HEAD_DIM]
    nargs["desc_v"].block_shape = [BLOCK_N1, HEAD_DIM]
    nargs["desc_k"].block_shape = [BLOCK_N1, HEAD_DIM]
    nargs["desc_dv"].block_shape = [BLOCK_N1, HEAD_DIM]
    nargs["desc_dk"].block_shape = [BLOCK_N1, HEAD_DIM]


configs_bwd = [
    triton.Config(
        {
            "BLOCK_M1": 32,
            "BLOCK_N1": 128,
            "BLOCK_M2": 128,
            "BLOCK_N2": 32,
        },
        num_warps=4,
        num_stages=1,
        pre_hook=_bwd_host_descriptor_pre_hook,
    )
]


@triton.autotune(configs=configs_bwd, key=["N_CTX", "HEAD_DIM"])
@triton.jit
def _attn_bwd_triton(
    desc_q,
    desc_k,
    desc_v,
    sm_scale,  #
    desc_do,  #
    desc_dq,
    desc_dk,
    desc_dv,  #
    M,
    D,
    # shared by Q/K/V/DO.
    stride_z,
    stride_h,
    stride_tok,
    stride_d,  #
    H,
    N_CTX,  #
    BLOCK_M1: tl.constexpr,  #
    BLOCK_N1: tl.constexpr,  #
    BLOCK_M2: tl.constexpr,  #
    BLOCK_N2: tl.constexpr,  #
    BLK_SLICE_FACTOR: tl.constexpr,  #
    HEAD_DIM: tl.constexpr,
):
    bhid = tl.program_id(2)
    off_chz = (bhid * N_CTX).to(tl.int64)
    off_bh = ((stride_h * (bhid % H) + stride_z * (bhid // H)).to(tl.int64)) // stride_tok
    pid = tl.program_id(0)

    # offset pointers for batch/head
    M += off_chz
    D += off_chz

    dv = tl.zeros([BLOCK_N1, HEAD_DIM], dtype=tl.float32)
    dk = tl.zeros([BLOCK_N1, HEAD_DIM], dtype=tl.float32)

    start_n = pid * BLOCK_N1
    start_m = 0

    # load K and V: they stay in SRAM throughout the inner loop.
    k = desc_k.load([(off_bh + start_n).to(tl.int32), 0])
    v = desc_v.load([(off_bh + start_n).to(tl.int32), 0])
    # Compute dK and dV for non-masked blocks.
    num_steps = (N_CTX - start_m) // BLOCK_M1
    dk, dv = _attn_bwd_dkdv(  #
        dk, dv,  #
        desc_q, k, v, sm_scale,  #
        desc_do,  #
        desc_dq, M, D,  #
        stride_tok, stride_d,  #
        off_bh, H, N_CTX,  #
        BLOCK_M1, BLOCK_N1, HEAD_DIM,  #
        start_n, start_m, num_steps,  #
        MASK=False,  #
    )

    desc_dv.store(
        [(off_bh + start_n).to(tl.int32), 0],
        dv.to(tlx.dtype_of(desc_dv)),
    )

    # Write back dK.
    dk *= sm_scale
    desc_dk.store(
        [(off_bh + start_n).to(tl.int32), 0],
        dk.to(tlx.dtype_of(desc_dk)),
    )


@triton.jit
def bwd_calculate_offsets(
    tile_idx,
    n_tile_num,
    stride_z,
    stride_h,
    stride_tok,
    H,
    N_CTX,  #
    BLOCK_M1: tl.constexpr,
    BLOCK_N1: tl.constexpr,
):
    bhid = tile_idx // n_tile_num
    pid = tile_idx % n_tile_num
    off_chz = (bhid * N_CTX).to(tl.int64)
    off_bh = ((stride_h * (bhid % H) + stride_z * (bhid // H)).to(tl.int64)) // stride_tok
    start_n = pid * BLOCK_N1
    start_m = 0
    num_steps = (N_CTX - start_m) // BLOCK_M1
    return off_chz, off_bh, start_m, start_n, num_steps


def _bwd_host_descriptor_pre_hook_tlx(nargs):
    BLOCK_M1 = nargs["BLOCK_M1"]
    BLOCK_N1 = nargs["BLOCK_N1"]
    HEAD_DIM = nargs["HEAD_DIM"]
    EPILOGUE_SUBTILE = nargs["EPILOGUE_SUBTILE"]

    nargs["desc_q"].block_shape = [BLOCK_M1, HEAD_DIM]
    nargs["desc_do"].block_shape = [BLOCK_M1, HEAD_DIM]
    nargs["desc_v"].block_shape = [BLOCK_N1, HEAD_DIM]
    nargs["desc_k"].block_shape = [BLOCK_N1, HEAD_DIM]
    nargs["desc_dq"].block_shape = [BLOCK_M1, HEAD_DIM // EPILOGUE_SUBTILE]
    nargs["desc_dv"].block_shape = [BLOCK_N1, HEAD_DIM // EPILOGUE_SUBTILE]
    nargs["desc_dk"].block_shape = [BLOCK_N1, HEAD_DIM // EPILOGUE_SUBTILE]


configs_bwd_tlx = [
    triton.Config(
        {
            "BLOCK_M1": 64,
            "BLOCK_N1": 128,
            "BLOCK_M2": 128,
            "BLOCK_N2": 128,
            "NUM_BUFFERS_KV": 1,
            "NUM_BUFFERS_Q": 2,
            "NUM_BUFFERS_DO": 1,
            "NUM_BUFFERS_DS": 1,
            "NUM_BUFFERS_TMEM": 1,
            "EPILOGUE_SUBTILE": 2,
        },
        num_warps=4,
        num_stages=1,
        pre_hook=_bwd_host_descriptor_pre_hook_tlx,
    )
]


# TODO: Unused. Fix layout issue inside TLX.
@triton.jit
def _bwd_compute_inner_loop(
    start_n,
    qk_fulls,
    qk_tiles,
    qk_empties,
    p_tiles,
    p_fulls,
    dp_fulls,
    dp_tiles,
    ds_tiles,
    ds_fulls,
    M,
    D,
    curr_m,
    blk_idx,
    step_m,
    do_out_dtype,
    q_out_dtype,
    N_CTX,
    NUM_BUFFERS_TMEM: tl.constexpr,
    NUM_BUFFERS_DS: tl.constexpr,
    BLOCK_M1: tl.constexpr,
    BLOCK_N1: tl.constexpr,
    STAGE: tl.constexpr,
):
    offs_n = start_n + tl.arange(0, BLOCK_N1)
    lo, hi = _get_unfused_bwd_loop_bounds(N_CTX, BLOCK_M1, STAGE)
    num_steps = (hi - lo) // BLOCK_M1
    for _ in range(num_steps):
        tmem_buf_id, tmem_phase = _get_bufidx_phase(blk_idx, NUM_BUFFERS_TMEM)
        ds_buf_id, _ = _get_bufidx_phase(blk_idx, NUM_BUFFERS_DS)

        offs_m = curr_m + tl.arange(0, BLOCK_M1)
        m = tl.load(M + offs_m)

        # wait for qkT = tl.dot(k, qT)
        tlx.barrier_wait(tlx.local_view(qk_fulls, tmem_buf_id), tmem_phase)
        qkT = tlx.local_load(tlx.local_view(qk_tiles, tmem_buf_id))
        tlx.barrier_arrive(tlx.local_view(qk_empties, tmem_buf_id))

        pT = tl.math.exp2(qkT - m[None, :])
        if STAGE == 1:
            mask = offs_m[None, :] >= offs_n[:, None]
            pT = tl.where(mask, pT, 0.0)

        # ppT *= qk_scale
        ppT = pT
        ppT = ppT.to(do_out_dtype)
        tlx.local_store(tlx.local_view(p_tiles, tmem_buf_id), ppT)
        tlx.barrier_arrive(tlx.local_view(p_fulls, tmem_buf_id))

        # D (= delta) is pre-divided by ds_scale.
        Di = tl.load(D + offs_m)

        # Wait for dpT = tl.dot(v, tl.trans(do))
        tlx.barrier_wait(tlx.local_view(dp_fulls, tmem_buf_id), tmem_phase)
        dpT = tlx.local_load(tlx.local_view(dp_tiles, tmem_buf_id))
        # No need to release dP, as dP uses the same tmem as dQ
        # in the same iteration. Release dQ instead later.
        dsT = pT * (dpT - Di[None, :])
        dsT = dsT.to(q_out_dtype)
        tlx.local_store(tlx.local_view(ds_tiles, ds_buf_id), dsT)
        tlx.fence_async_shared()
        tlx.barrier_arrive(tlx.local_view(ds_fulls, ds_buf_id))
        curr_m += step_m
        blk_idx += 1
    return curr_m, blk_idx


@triton.autotune(configs=configs_bwd_tlx, key=["N_CTX", "HEAD_DIM"])
@triton.jit
def _attn_bwd_ws(
    desc_q,
    desc_k,
    desc_v,
    sm_scale,  #
    desc_do,  #
    desc_dq,
    desc_dk,
    desc_dv,  #
    M,
    D,
    # shared by Q/K/V/DO.
    stride_z,
    stride_h,
    stride_tok,
    stride_d,  #
    H,
    Z,
    N_CTX,  #
    BLOCK_M1: tl.constexpr,  #
    BLOCK_N1: tl.constexpr,  #
    BLOCK_M2: tl.constexpr,  #
    BLOCK_N2: tl.constexpr,  #
    BLK_SLICE_FACTOR: tl.constexpr,  #
    HEAD_DIM: tl.constexpr,
    NUM_BUFFERS_KV: tl.constexpr,
    NUM_BUFFERS_Q: tl.constexpr,
    NUM_BUFFERS_DO: tl.constexpr,
    NUM_BUFFERS_DS: tl.constexpr,
    NUM_BUFFERS_TMEM: tl.constexpr,
    EPILOGUE_SUBTILE: tl.constexpr,
    STAGE: tl.constexpr,
):
    # original grid
    #   triton.cdiv(q.shape[2], META["BLOCK_N1"]),
    #   1,
    #   q.shape[0] * q.shape[1],
    n_tile_num = tl.cdiv(N_CTX, BLOCK_N1)
    prog_id = tl.program_id(0)
    num_progs = tl.num_programs(0)
    total_tiles = n_tile_num * Z * H

    tiles_per_sm = total_tiles // num_progs
    if prog_id < total_tiles % num_progs:
        tiles_per_sm += 1

    tile_idx = prog_id

    # allocate smem buffers
    k_tiles = tlx.local_alloc((BLOCK_N1, HEAD_DIM), tlx.dtype_of(desc_k), NUM_BUFFERS_KV)
    v_tiles = tlx.local_alloc((BLOCK_N1, HEAD_DIM), tlx.dtype_of(desc_v), NUM_BUFFERS_KV)
    q_tiles = tlx.local_alloc((BLOCK_M1, HEAD_DIM), tlx.dtype_of(desc_q), NUM_BUFFERS_Q)
    do_tiles = tlx.local_alloc((BLOCK_M1, HEAD_DIM), tlx.dtype_of(desc_do), NUM_BUFFERS_DO)

    # Use SMEM for dsT
    ds_tiles = tlx.local_alloc((BLOCK_N1, BLOCK_M1), tlx.dtype_of(desc_q), NUM_BUFFERS_DS)

    # allocate barriers for smem buffers
    k_fulls = tlx.alloc_barriers(num_barriers=NUM_BUFFERS_KV)
    k_empties = tlx.alloc_barriers(num_barriers=NUM_BUFFERS_KV)
    v_fulls = tlx.alloc_barriers(num_barriers=NUM_BUFFERS_KV)
    q_fulls = tlx.alloc_barriers(num_barriers=NUM_BUFFERS_Q)
    q_empties = tlx.alloc_barriers(num_barriers=NUM_BUFFERS_Q)
    do_fulls = tlx.alloc_barriers(num_barriers=NUM_BUFFERS_DO)
    do_empties = tlx.alloc_barriers(num_barriers=NUM_BUFFERS_DO)
    ds_fulls = tlx.alloc_barriers(num_barriers=NUM_BUFFERS_TMEM)

    # allocate tmem buffers
    qk_tiles = tlx.local_alloc((BLOCK_N1, BLOCK_M1), tl.float32, NUM_BUFFERS_TMEM, tlx.storage_kind.tmem)
    p_tiles = tlx.local_alloc(
        (BLOCK_N1, BLOCK_M1),
        tlx.dtype_of(desc_do),
        NUM_BUFFERS_TMEM,
        tlx.storage_kind.tmem,
        reuse=qk_tiles,
    )
    dp_tiles = tlx.local_alloc(
        (BLOCK_N1, BLOCK_M1),
        tl.float32,
        NUM_BUFFERS_TMEM,
        tlx.storage_kind.tmem,
    )

    dq_tiles = tlx.local_alloc(
        (BLOCK_M1, HEAD_DIM),
        tl.float32,
        NUM_BUFFERS_TMEM,
        tlx.storage_kind.tmem,
    )
    dv_tiles = tlx.local_alloc((BLOCK_N1, HEAD_DIM), tl.float32, NUM_BUFFERS_KV, tlx.storage_kind.tmem)
    dk_tiles = tlx.local_alloc((BLOCK_N1, HEAD_DIM), tl.float32, NUM_BUFFERS_KV, tlx.storage_kind.tmem)

    # allocate barriers for tmem buffers
    qk_fulls = tlx.alloc_barriers(num_barriers=NUM_BUFFERS_TMEM)
    qk_empties = tlx.alloc_barriers(num_barriers=NUM_BUFFERS_TMEM)
    p_fulls = tlx.alloc_barriers(num_barriers=NUM_BUFFERS_TMEM)
    dp_fulls = tlx.alloc_barriers(num_barriers=NUM_BUFFERS_TMEM)
    dq_fulls = tlx.alloc_barriers(num_barriers=NUM_BUFFERS_TMEM)
    dq_empties = tlx.alloc_barriers(num_barriers=NUM_BUFFERS_TMEM)

    dv_fulls = tlx.alloc_barriers(num_barriers=NUM_BUFFERS_KV)
    dv_empties = tlx.alloc_barriers(num_barriers=NUM_BUFFERS_KV)
    dk_fulls = tlx.alloc_barriers(num_barriers=NUM_BUFFERS_KV)
    dk_empties = tlx.alloc_barriers(num_barriers=NUM_BUFFERS_KV)

    LN2: tl.constexpr = 0.6931471824645996  # = ln(2)

    with tlx.async_tasks():
        # reduction
        with tlx.async_task("default"):
            blk_idx = 0
            for i in range(0, tiles_per_sm):
                off_chz, off_bh, start_m, _, num_steps = bwd_calculate_offsets(
                    tile_idx,
                    n_tile_num,
                    stride_z,
                    stride_h,
                    stride_tok,
                    H,
                    N_CTX,
                    BLOCK_M1,
                    BLOCK_N1,
                )
                curr_m = start_m
                step_m = BLOCK_M1
                for _ in range(num_steps):
                    tmem_buf_id, tmem_phase = _get_bufidx_phase(blk_idx, NUM_BUFFERS_TMEM)

                    # wait for dq = tl.dot(tl.trans(dsT), k)
                    tlx.barrier_wait(dq_fulls[tmem_buf_id], tmem_phase)
                    slice_size: tl.constexpr = HEAD_DIM // EPILOGUE_SUBTILE
                    for slice_id in tl.static_range(EPILOGUE_SUBTILE):
                        dq_slice = tlx.local_slice(
                            dq_tiles[tmem_buf_id],
                            [0, slice_id * slice_size],
                            [BLOCK_M1, slice_size],
                        )
                        dq = tlx.local_load(dq_slice)
                        dq = dq * LN2
                        desc_dq.atomic_add([(off_bh + curr_m).to(tl.int32), slice_id * slice_size], dq)

                    # release dq
                    tlx.barrier_arrive(dq_empties[tmem_buf_id])
                    # Increment pointers.
                    curr_m += step_m
                    blk_idx += 1
                tile_idx += num_progs

        # compute
        with tlx.async_task(num_warps=8, registers=192, replicate=1):
            blk_idx = 0
            for i in range(0, tiles_per_sm):
<<<<<<< HEAD
                off_chz, off_bh, start_m, start_n, _ = bwd_calculate_offsets(
=======
                off_chz, off_bh, _, start_n, _ = bwd_calculate_offsets(
>>>>>>> efdfedc9
                    tile_idx,
                    n_tile_num,
                    stride_z,
                    stride_h,
                    stride_tok,
                    H,
                    N_CTX,
                    BLOCK_M1,
                    BLOCK_N1,
                )
                # offset pointers for batch/head
                M_updated = M + off_chz
                D_updated = D + off_chz
                curr_m = start_m
                step_m = BLOCK_M1
                do_out_dtype = tlx.dtype_of(desc_do)
                q_out_dtype = tlx.dtype_of(desc_q)
                if STAGE & 1:
                    offs_n = start_n + tl.arange(0, BLOCK_N1)
                    lo, hi = _get_unfused_bwd_loop_bounds(N_CTX, BLOCK_M1, STAGE=4 - STAGE)
                    num_steps = (hi - lo) // BLOCK_M1
                    for _ in range(num_steps):
                        tmem_buf_id, tmem_phase = _get_bufidx_phase(blk_idx, NUM_BUFFERS_TMEM)
                        ds_buf_id, ds_phase = _get_bufidx_phase(blk_idx, NUM_BUFFERS_DS)

                        offs_m = curr_m + tl.arange(0, BLOCK_M1)
                        m = tl.load(M_updated + offs_m)

                        # wait for qkT = tl.dot(k, qT)
                        tlx.barrier_wait(tlx.local_view(qk_fulls, tmem_buf_id), tmem_phase)
                        qkT = tlx.local_load(tlx.local_view(qk_tiles, tmem_buf_id))
                        tlx.barrier_arrive(tlx.local_view(qk_empties, tmem_buf_id))

                        pT = tl.math.exp2(qkT - m[None, :])
                        if STAGE == 3:
                            mask = offs_m[None, :] >= offs_n[:, None]
                            pT = tl.where(mask, pT, 0.0)

                        # ppT *= qk_scale
                        ppT = pT
                        ppT = ppT.to(do_out_dtype)
                        tlx.local_store(tlx.local_view(p_tiles, tmem_buf_id), ppT)
                        tlx.barrier_arrive(tlx.local_view(p_fulls, tmem_buf_id))

                        # D (= delta) is pre-divided by ds_scale.
                        Di = tl.load(D_updated + offs_m)

                        # Wait for dpT = tl.dot(v, tl.trans(do))
                        tlx.barrier_wait(tlx.local_view(dp_fulls, tmem_buf_id), tmem_phase)
                        dpT = tlx.local_load(tlx.local_view(dp_tiles, tmem_buf_id))
                        # No need to release dP, as dP uses the same tmem as dQ
                        # in the same iteration. Release dQ instead later.
                        dsT = pT * (dpT - Di[None, :])
                        dsT = dsT.to(q_out_dtype)
                        tlx.local_store(tlx.local_view(ds_tiles, ds_buf_id), dsT)
                        tlx.fence_async_shared()
                        tlx.barrier_arrive(tlx.local_view(ds_fulls, ds_buf_id))
                        curr_m += step_m
                        blk_idx += 1
                # TODO: Add the STAGE & 2 handling when we can determine bounds to divide
                # the work across two loops, based on optimizing out the mask.
                # epilogue
                kv_buf_id, kv_phase = _get_bufidx_phase(i, NUM_BUFFERS_KV)

                tlx.barrier_wait(dv_fulls[kv_buf_id], kv_phase)
                slice_size: tl.constexpr = HEAD_DIM // EPILOGUE_SUBTILE
                for slice_id in tl.static_range(EPILOGUE_SUBTILE):
                    dv_slice = tlx.local_slice(
                        dv_tiles[kv_buf_id],
                        [0, slice_id * slice_size],
                        [BLOCK_N1, slice_size],
                    )
                    dv = tlx.local_load(dv_slice)
                    desc_dv.store(
                        [(off_bh + start_n).to(tl.int32), slice_id * slice_size],
                        dv.to(tlx.dtype_of(desc_dv)),
                    )
                tlx.barrier_arrive(dv_empties[kv_buf_id])
<<<<<<< HEAD

=======
>>>>>>> efdfedc9
                tlx.barrier_wait(dk_fulls[kv_buf_id], kv_phase)
                for slice_id in tl.static_range(EPILOGUE_SUBTILE):
                    dk_slice = tlx.local_slice(
                        dk_tiles[kv_buf_id],
                        [0, slice_id * slice_size],
                        [BLOCK_N1, slice_size],
                    )
                    dk = tlx.local_load(dk_slice)
                    dk *= sm_scale
                    desc_dk.store(
                        [(off_bh + start_n).to(tl.int32), slice_id * slice_size],
                        dk.to(tlx.dtype_of(desc_dk)),
                    )
                tlx.barrier_arrive(dk_empties[kv_buf_id])
<<<<<<< HEAD

=======
>>>>>>> efdfedc9
                tile_idx += num_progs

        # mma
        with tlx.async_task(num_warps=1, registers=48):
            blk_idx = 0
            for i in range(0, tiles_per_sm):
<<<<<<< HEAD
                _, _, _, _, num_steps = bwd_calculate_offsets(
=======
                _, _, start_m, _, num_steps = bwd_calculate_offsets(
>>>>>>> efdfedc9
                    tile_idx,
                    n_tile_num,
                    stride_z,
                    stride_h,
                    stride_tok,
                    H,
                    N_CTX,
                    BLOCK_M1,
                    BLOCK_N1,
                )

                kv_buf_id, kv_phase = _get_bufidx_phase(i, NUM_BUFFERS_KV)
                tlx.barrier_wait(k_fulls[kv_buf_id], kv_phase)
                tlx.barrier_wait(v_fulls[kv_buf_id], kv_phase)

                # BLOCK_N1 must be a multiple of BLOCK_M1, otherwise the code wouldn't work.
                tl.static_assert(BLOCK_N1 % BLOCK_M1 == 0)

                # -----------------------------------------------------------
                # Prolog
                #
                # 1. qkT = tl.dot(k, qT)
                # 2. dpT = tl.dot(v, tl.trans(do))
                # 3. dv += tl.dot(ppT, do)
                # -----------------------------------------------------------

                q_buf_id, q_phase = _get_bufidx_phase(blk_idx, NUM_BUFFERS_Q)
                do_buf_id, do_phase = _get_bufidx_phase(blk_idx, NUM_BUFFERS_DO)
                tmem_buf_id, tmem_phase = _get_bufidx_phase(blk_idx, NUM_BUFFERS_TMEM)

                # Compute qkT = tl.dot(k, qT)
                tlx.barrier_wait(q_fulls[q_buf_id], q_phase)
                tlx.barrier_wait(qk_empties[tmem_buf_id], tmem_phase ^ 1)
                qT = tlx.local_trans(q_tiles[q_buf_id])
                tlx.async_dot(
                    k_tiles[kv_buf_id],
                    qT,
                    qk_tiles[tmem_buf_id],
                    use_acc=False,
                    mBarriers=[qk_fulls[tmem_buf_id]],
                )

                # Compute dpT = tl.dot(v, tl.trans(do))
                tlx.barrier_wait(do_fulls[do_buf_id], do_phase)
                # As dP uses the same tmem as dQ, wait for dQ release.
                tlx.barrier_wait(dq_empties[tmem_buf_id], tmem_phase ^ 1)
                doT = tlx.local_trans(do_tiles[do_buf_id])
                tlx.async_dot(
                    v_tiles[kv_buf_id],
                    doT,
                    dp_tiles[tmem_buf_id],
                    use_acc=False,
                    mBarriers=[dp_fulls[tmem_buf_id]],
                )

                # Compute dv += tl.dot(ppT, do)
                tlx.barrier_wait(p_fulls[tmem_buf_id], tmem_phase)
                tlx.barrier_wait(dv_empties[kv_buf_id], kv_phase ^ 1)
                tlx.async_dot(
                    p_tiles[tmem_buf_id],
                    do_tiles[do_buf_id],
                    dv_tiles[kv_buf_id],
                    use_acc=False,
                    mBarriers=[do_empties[do_buf_id]],
                )
                blk_idx += 1
                # -----------------------------------------------------------
                # Main loop
                # 1. qkT = tl.dot(k, qT)
                # 2. dq = tl.dot(tl.trans(dsT), k) from previous iteration
                # 3. dk += tl.dot(dsT, tl.trans(qT)) from previous iteration
                # 4. dpT = tl.dot(v, tl.trans(do))
                # 5. dv += tl.dot(ppT, do)
                # -----------------------------------------------------------
                tlx.barrier_wait(dk_empties[kv_buf_id], kv_phase ^ 1)
                for j in range(1, num_steps):
                    q_buf_id, q_phase = _get_bufidx_phase(blk_idx, NUM_BUFFERS_Q)
                    tmem_buf_id, tmem_phase = _get_bufidx_phase(blk_idx, NUM_BUFFERS_TMEM)
                    # Compute qkT = tl.dot(k, qT)
                    tlx.barrier_wait(q_fulls[q_buf_id], q_phase)
                    tlx.barrier_wait(qk_empties[tmem_buf_id], tmem_phase ^ 1)
                    qT = tlx.local_trans(q_tiles[q_buf_id])
                    tlx.async_dot(
                        k_tiles[kv_buf_id],
                        qT,
                        qk_tiles[tmem_buf_id],
                        use_acc=False,
                        mBarriers=[qk_fulls[tmem_buf_id]],
                    )

                    prev_blk_idx = blk_idx - 1
                    q_buf_id_prev, _ = _get_bufidx_phase(prev_blk_idx, NUM_BUFFERS_Q)
                    tmem_buf_id_prev, tmem_phase_prev = _get_bufidx_phase(prev_blk_idx, NUM_BUFFERS_TMEM)
                    ds_buf_id_prev, ds_phase_prev = _get_bufidx_phase(prev_blk_idx, NUM_BUFFERS_DS)

                    # Compute dq = tl.dot(tl.trans(dsT), k) from previous iteration
                    tlx.barrier_wait(ds_fulls[ds_buf_id_prev], ds_phase_prev)
                    tlx.barrier_wait(dq_empties[tmem_buf_id_prev], tmem_phase_prev ^ 1)
                    dsT_view = tlx.local_trans(ds_tiles[ds_buf_id_prev])
                    tlx.async_dot(
                        dsT_view,
                        k_tiles[kv_buf_id],
                        dq_tiles[tmem_buf_id_prev],
                        use_acc=False,
                        mBarriers=[
                            dq_fulls[tmem_buf_id_prev],
                        ],
                    )

                    # Compute dk += tl.dot(dsT, tl.trans(qT)) from previous iteration
                    tlx.async_dot(
                        ds_tiles[ds_buf_id_prev],
                        q_tiles[q_buf_id_prev],
                        dk_tiles[kv_buf_id],
                        use_acc=(j - 1) > 0,
                        mBarriers=[
                            q_empties[q_buf_id_prev],
                        ],
                    )

                    do_buf_id, do_phase = _get_bufidx_phase(blk_idx, NUM_BUFFERS_DO)
                    # Compute dpT = tl.dot(v, tl.trans(do))
                    tlx.barrier_wait(do_fulls[do_buf_id], do_phase)
                    # As dP uses the same tmem as dQ, wait for dQ release.
                    tlx.barrier_wait(dq_empties[tmem_buf_id], tmem_phase ^ 1)
                    doT = tlx.local_trans(do_tiles[do_buf_id])
                    tlx.async_dot(
                        v_tiles[kv_buf_id],
                        doT,
                        dp_tiles[tmem_buf_id],
                        use_acc=False,
                        mBarriers=[dp_fulls[tmem_buf_id]],
                    )

                    # Compute dv += tl.dot(ppT, do)
                    tlx.barrier_wait(p_fulls[tmem_buf_id], tmem_phase)
                    tlx.async_dot(
                        p_tiles[tmem_buf_id],
                        do_tiles[do_buf_id],
                        dv_tiles[kv_buf_id],
                        use_acc=True,
                        mBarriers=[do_empties[do_buf_id]],
                    )
                    blk_idx += 1

                tlx.tcgen05_commit(dv_fulls[kv_buf_id])

                # -----------------------------------------------------------
                # Epilog
                # 4. dk += tl.dot(dsT, tl.trans(qT))
                # 5. dq = tl.dot(tl.trans(dsT), k)
                # -----------------------------------------------------------
                prev_blk_idx = blk_idx - 1
                q_buf_id, _ = _get_bufidx_phase(prev_blk_idx, NUM_BUFFERS_Q)
                tmem_buf_id, tmem_phase = _get_bufidx_phase(prev_blk_idx, NUM_BUFFERS_TMEM)
                ds_buf_id, ds_phase = _get_bufidx_phase(prev_blk_idx, NUM_BUFFERS_DS)
                # Compute dk += tl.dot(dsT, tl.trans(qT))
                tlx.barrier_wait(ds_fulls[ds_buf_id], ds_phase)
                tlx.async_dot(
                    ds_tiles[ds_buf_id],
                    q_tiles[q_buf_id],
                    dk_tiles[kv_buf_id],
                    use_acc=num_steps > 1,
                    mBarriers=[q_empties[q_buf_id], dk_fulls[tmem_buf_id]],
                )

                # Compute dq = tl.dot(tl.trans(dsT), k)
                tlx.barrier_wait(dq_empties[tmem_buf_id], tmem_phase ^ 1)
                dsT_view = tlx.local_trans(ds_tiles[ds_buf_id])
                tlx.async_dot(
                    dsT_view,
                    k_tiles[kv_buf_id],
                    dq_tiles[tmem_buf_id],
                    use_acc=False,
                    mBarriers=[
                        dq_fulls[tmem_buf_id],
                    ],
                )
                tlx.tcgen05_commit(k_empties[kv_buf_id])
                tile_idx += num_progs

        # load
        with tlx.async_task(num_warps=1, registers=88):
            blk_idx = 0
            for i in range(0, tiles_per_sm):
                _, off_bh, start_m, start_n, num_steps = bwd_calculate_offsets(
                    tile_idx,
                    n_tile_num,
                    stride_z,
                    stride_h,
                    stride_tok,
                    H,
                    N_CTX,
                    BLOCK_M1,
                    BLOCK_N1,
                )
                # Load K
                kv_buf_id, kv_phase = _get_bufidx_phase(i, NUM_BUFFERS_KV)
                tlx.barrier_wait(k_empties[kv_buf_id], kv_phase ^ 1)
                tlx.barrier_expect_bytes(k_fulls[kv_buf_id], 2 * BLOCK_N1 * HEAD_DIM)  # float16
                tlx.async_descriptor_load(
                    desc_k,
                    k_tiles[kv_buf_id],
                    [(off_bh + start_n).to(tl.int32), 0],
                    k_fulls[kv_buf_id],
                )

                # Load Q
                curr_m = start_m
                step_m = BLOCK_M1
                q_buf_id, q_phase = _get_bufidx_phase(blk_idx, NUM_BUFFERS_Q)
                tlx.barrier_wait(q_empties[q_buf_id], q_phase ^ 1)
                tlx.barrier_expect_bytes(q_fulls[q_buf_id], 2 * BLOCK_M1 * HEAD_DIM)
                tlx.async_descriptor_load(
                    desc_q,
                    q_tiles[q_buf_id],
                    [(off_bh + curr_m).to(tl.int32), 0],
                    q_fulls[q_buf_id],
                )

                # Note: No need for v_empties because k is finished after v.
                # Load V
                tlx.barrier_expect_bytes(v_fulls[kv_buf_id], 2 * BLOCK_N1 * HEAD_DIM)  # float16
                tlx.async_descriptor_load(
                    desc_v,
                    v_tiles[kv_buf_id],
                    [(off_bh + start_n).to(tl.int32), 0],
                    v_fulls[kv_buf_id],
                )

                # Load dO
                do_buf_id, do_phase = _get_bufidx_phase(blk_idx, NUM_BUFFERS_DO)
                tlx.barrier_wait(do_empties[do_buf_id], do_phase ^ 1)
                tlx.barrier_expect_bytes(do_fulls[do_buf_id], 2 * BLOCK_M1 * HEAD_DIM)
                tlx.async_descriptor_load(
                    desc_do,
                    do_tiles[do_buf_id],
                    [(off_bh + curr_m).to(tl.int32), 0],
                    do_fulls[do_buf_id],
                )
                curr_m += step_m
                blk_idx += 1

                for _ in range(1, num_steps):
                    q_buf_id, q_phase = _get_bufidx_phase(blk_idx, NUM_BUFFERS_Q)
                    do_buf_id, do_phase = _get_bufidx_phase(blk_idx, NUM_BUFFERS_DO)
                    # Load Q
                    tlx.barrier_wait(q_empties[q_buf_id], q_phase ^ 1)
                    tlx.barrier_expect_bytes(q_fulls[q_buf_id], 2 * BLOCK_M1 * HEAD_DIM)
                    tlx.async_descriptor_load(
                        desc_q,
                        q_tiles[q_buf_id],
                        [(off_bh + curr_m).to(tl.int32), 0],
                        q_fulls[q_buf_id],
                    )

                    # Load dO
                    tlx.barrier_wait(do_empties[do_buf_id], do_phase ^ 1)
                    tlx.barrier_expect_bytes(do_fulls[do_buf_id], 2 * BLOCK_M1 * HEAD_DIM)
                    tlx.async_descriptor_load(
                        desc_do,
                        do_tiles[do_buf_id],
                        [(off_bh + curr_m).to(tl.int32), 0],
                        do_fulls[do_buf_id],
                    )
                    curr_m += step_m
                    blk_idx += 1

                tile_idx += num_progs


class _attention(torch.autograd.Function):

    @staticmethod
    def forward(ctx, q, k, v, sm_scale, causal):
        # shape constraints
        HEAD_DIM_Q, HEAD_DIM_K = q.shape[-1], k.shape[-1]
        # when v is in float8_e5m2 it is transposed.
        HEAD_DIM_V = v.shape[-1]
        assert HEAD_DIM_Q == HEAD_DIM_K and HEAD_DIM_K == HEAD_DIM_V
        assert HEAD_DIM_K in {16, 32, 64, 128, 256}

        stage = 3 if causal else 1

        o = torch.empty_like(q)
        extra_kern_args = {}

        M = torch.empty((q.shape[0], q.shape[1], q.shape[2]), device=q.device, dtype=torch.float32)
        # Note that on Hopper we cannot perform a FP8 dot with a non-transposed second tensor
        y_dim = q.shape[0] * q.shape[1] * q.shape[2]

        dummy_block = [1, 1]
        desc_q = TensorDescriptor(
            q,
            shape=[y_dim, HEAD_DIM_K],
            strides=[HEAD_DIM_K, 1],
            block_shape=dummy_block,
        )
        if q.dtype == torch.float8_e5m2:
            desc_v = TensorDescriptor(
                v,
                shape=[HEAD_DIM_K, y_dim],
                strides=[q.shape[2], 1],
                block_shape=dummy_block,
            )
        else:
            desc_v = TensorDescriptor(
                v,
                shape=[y_dim, HEAD_DIM_K],
                strides=[HEAD_DIM_K, 1],
                block_shape=dummy_block,
            )
        desc_k = TensorDescriptor(
            k,
            shape=[y_dim, HEAD_DIM_K],
            strides=[HEAD_DIM_K, 1],
            block_shape=dummy_block,
        )
        desc_o = TensorDescriptor(
            o,
            shape=[y_dim, HEAD_DIM_K],
            strides=[HEAD_DIM_K, 1],
            block_shape=dummy_block,
        )

        def alloc_fn(size: int, align: int, _):
            return torch.empty(size, dtype=torch.int8, device="cuda")

        triton.set_allocator(alloc_fn)

        NUM_SMS = torch.cuda.get_device_properties("cuda").multi_processor_count

        def grid(META):
            return (
                min(
                    NUM_SMS,
                    triton.cdiv(q.shape[2], META["BLOCK_M"]) * q.shape[0] * q.shape[1],
                ),
                1,
                1,
            )

        ctx.grid = grid
        _attn_fwd_ws[grid](
            sm_scale,
            M,  #
            q.shape[0],
            q.shape[1],  #
            desc_q,
            desc_k,
            desc_v,
            desc_o,  #
            N_CTX=q.shape[2],  #
            HEAD_DIM=HEAD_DIM_K,  #
            FP8_OUTPUT=q.dtype == torch.float8_e5m2,  #
            STAGE=stage,  #
            **extra_kern_args,
        )

        ctx.save_for_backward(q, k, v, o, M)
        ctx.sm_scale = sm_scale
        ctx.HEAD_DIM = HEAD_DIM_K
        ctx.causal = causal
        return o

    @staticmethod
    def backward(ctx, do):
        q, k, v, o, M = ctx.saved_tensors
        assert do.is_contiguous()
        assert q.stride() == k.stride() == v.stride() == o.stride() == do.stride()
        dq = torch.zeros(q.shape, device=q.device, dtype=torch.float32)
        dk = torch.empty_like(k)
        dv = torch.empty_like(v)
        BATCH, N_HEAD, N_CTX = q.shape[:3]
        PRE_BLOCK = 128
        BLK_SLICE_FACTOR = 2
        RCP_LN2 = 1.4426950408889634  # = 1.0 / ln(2)
        arg_k = k
        arg_k = arg_k * (ctx.sm_scale * RCP_LN2)
        PRE_BLOCK = 128
        assert N_CTX % PRE_BLOCK == 0
        pre_grid = (N_CTX // PRE_BLOCK, BATCH * N_HEAD)
        delta = torch.empty_like(M)
        _attn_bwd_preprocess[pre_grid](
            o, do,  #
            delta,  #
            N_CTX,  #
            BLOCK_M=PRE_BLOCK, HEAD_DIM=ctx.HEAD_DIM,  #
        )

        dummy_block = [1, 1]
        HEAD_DIM = ctx.HEAD_DIM
        desc_k = TensorDescriptor(
            arg_k,
            shape=[BATCH * N_HEAD * N_CTX, HEAD_DIM],
            strides=[HEAD_DIM, 1],
            block_shape=dummy_block,
        )
        desc_v = TensorDescriptor(
            v,
            shape=[BATCH * N_HEAD * N_CTX, HEAD_DIM],
            strides=[HEAD_DIM, 1],
            block_shape=dummy_block,
        )
        desc_q = TensorDescriptor(
            q,
            shape=[BATCH * N_HEAD * N_CTX, HEAD_DIM],
            strides=[HEAD_DIM, 1],
            block_shape=dummy_block,
        )
        desc_do = TensorDescriptor(
            do,
            shape=[BATCH * N_HEAD * N_CTX, HEAD_DIM],
            strides=[HEAD_DIM, 1],
            block_shape=dummy_block,
        )
        desc_dq = TensorDescriptor(
            dq,
            shape=[BATCH * N_HEAD * N_CTX, HEAD_DIM],
            strides=[HEAD_DIM, 1],
            block_shape=dummy_block,
        )
        desc_dk = TensorDescriptor(
            dk,
            shape=[BATCH * N_HEAD * N_CTX, HEAD_DIM],
            strides=[HEAD_DIM, 1],
            block_shape=dummy_block,
        )
        desc_dv = TensorDescriptor(
            dv,
            shape=[BATCH * N_HEAD * N_CTX, HEAD_DIM],
            strides=[HEAD_DIM, 1],
            block_shape=dummy_block,
        )

        def alloc_fn(size: int, align: int, _):
            return torch.empty(size, dtype=torch.int8, device="cuda")

        triton.set_allocator(alloc_fn)

        NUM_SMS = torch.cuda.get_device_properties("cuda").multi_processor_count

        def grid_persistent(meta):
            return (
                min(
                    NUM_SMS,
                    # tiles along N (K/V)
                    triton.cdiv(N_CTX, meta["BLOCK_N1"]) * BATCH * N_HEAD,
                ),
                1,
                1,
            )

        stage = 3 if ctx.causal else 1
<<<<<<< HEAD
=======

>>>>>>> efdfedc9
        _attn_bwd_ws[grid_persistent](
            desc_q, desc_k, desc_v, ctx.sm_scale, desc_do, desc_dq, desc_dk, desc_dv,  #
            M, delta,  #
            q.stride(0), q.stride(1), q.stride(2), q.stride(3),  #
            N_HEAD, BATCH,  #
            N_CTX,  #
            BLK_SLICE_FACTOR=BLK_SLICE_FACTOR,  #
            HEAD_DIM=ctx.HEAD_DIM,  #
            STAGE=stage,  #
        )

        return dq, dk, dv, None, None, None, None


attention = _attention.apply


@pytest.mark.skipif(
    not is_blackwell(),
    reason="Requires Hopper GPU",
)
@pytest.mark.parametrize("Z", [8])
@pytest.mark.parametrize("H", [16])
@pytest.mark.parametrize("N_CTX", [1024])
@pytest.mark.parametrize("HEAD_DIM", [64, 128])
@pytest.mark.parametrize("mode", ["fwd", "bwd"])
@pytest.mark.parametrize("provider", ["triton-fp16"])
@pytest.mark.parametrize("causal", [True, False])
def test_op(Z, H, N_CTX, HEAD_DIM, mode, provider, causal, dtype=torch.float16):
    torch.manual_seed(20)
    q = (torch.empty((Z, H, N_CTX, HEAD_DIM), dtype=dtype, device=DEVICE).normal_(mean=0.0, std=0.5).requires_grad_())
    k = (torch.empty((Z, H, N_CTX, HEAD_DIM), dtype=dtype, device=DEVICE).normal_(mean=0.0, std=0.5).requires_grad_())
    v = (torch.empty((Z, H, N_CTX, HEAD_DIM), dtype=dtype, device=DEVICE).normal_(mean=0.0, std=0.5).requires_grad_())
    sm_scale = 0.5
    # reference implementation
    ref_dtype = dtype
    if mode == "fwd" and "fp8" in provider:
        ref_dtype = torch.float32
    q = q.to(ref_dtype)
    k = k.to(ref_dtype)
    v = v.to(ref_dtype)
    ref_out = torch.nn.functional.scaled_dot_product_attention(q, k, v, scale=sm_scale, is_causal=causal)
    if mode == "bwd":
        dout = torch.randn_like(q)
        ref_out.backward(dout)
        ref_dv, v.grad = v.grad.clone(), None
        ref_dk, k.grad = k.grad.clone(), None
        ref_dq, q.grad = q.grad.clone(), None
    # triton implementation
    if mode == "fwd" and "fp8" in provider:
        q = q.to(torch.float8_e5m2)
        k = k.to(torch.float8_e5m2)
        v = v.permute(0, 1, 3, 2).contiguous()
        v = v.permute(0, 1, 3, 2)
        v = v.to(torch.float8_e5m2)
    tri_out = attention(q, k, v, sm_scale, causal).half()
    if mode == "fwd":
        atol = 3 if "fp8" in provider else 1e-2
        torch.testing.assert_close(tri_out, ref_out, atol=atol, rtol=0)
        return

    tri_out.backward(dout)
    tri_dv, v.grad = v.grad.clone(), None
    tri_dk, k.grad = k.grad.clone(), None
    tri_dq, q.grad = q.grad.clone(), None
    # compare
    torch.testing.assert_close(tri_out, ref_out, atol=1e-2, rtol=0)
    rtol = 0.0
    # Relative tolerance workaround for known hardware limitation of CDNA2 GPU.
    # For details see https://pytorch.org/docs/stable/notes/numerical_accuracy.html#reduced-precision-fp16-and-bf16-gemms-and-convolutions-on-amd-instinct-mi200-devices
    if (torch.version.hip is not None and triton.runtime.driver.active.get_current_target().arch == "gfx90a"):
        rtol = 1e-2
    torch.testing.assert_close(tri_dv, ref_dv, atol=1e-2, rtol=rtol)
    torch.testing.assert_close(tri_dk, ref_dk, atol=1e-2, rtol=rtol)
    torch.testing.assert_close(tri_dq, ref_dq, atol=1e-2, rtol=rtol)


try:
    from flash_attn.flash_attn_interface import (
        flash_attn_qkvpacked_func as flash_attn_func, )

    HAS_FLASH = True
except BaseException:
    HAS_FLASH = False

TORCH_HAS_FP8 = False
BATCH, N_HEADS, HEAD_DIM = 4, 32, 128
print(N_HEADS)
# vary seq length for fixed head and batch=4
configs = []
for mode in ["fwd", "bwd"]:
    configs.append(
        triton.testing.Benchmark(
            x_names=["N_CTX"],
            x_vals=[2**i for i in range(10, 15)],
            line_arg="provider",
            line_vals=["triton-fp16"] + (["flash"] if HAS_FLASH else []),
            line_names=["Triton [FP16]"] + (["Flash-2"] if HAS_FLASH else []),
            styles=[("red", "-"), ("blue", "-"), ("green", "-")],
            ylabel="TFLOPS",
            plot_name=f"fused-attention-ws-pipelined-persistent-batch{BATCH}-head{N_HEADS}-d{HEAD_DIM}",
            args={
                "H": N_HEADS,
                "BATCH": BATCH,
                "HEAD_DIM": HEAD_DIM,
                "mode": mode,
            },
        ))


@triton.testing.perf_report(configs)
def bench_flash_attention(BATCH, H, N_CTX, HEAD_DIM, mode, provider, device=DEVICE):
    assert mode in ["fwd", "bwd"]
    dtype = torch.float16
    if "triton" in provider:
        q = torch.randn((BATCH, H, N_CTX, HEAD_DIM), dtype=dtype, device=device, requires_grad=True)
        k = torch.randn((BATCH, H, N_CTX, HEAD_DIM), dtype=dtype, device=device, requires_grad=True)
        v = torch.randn((BATCH, H, N_CTX, HEAD_DIM), dtype=dtype, device=device, requires_grad=True)
        if mode == "fwd" and "fp8" in provider:
            q = q.to(torch.float8_e5m2)
            k = k.to(torch.float8_e5m2)
            v = v.permute(0, 1, 3, 2).contiguous()
            v = v.permute(0, 1, 3, 2)
            v = v.to(torch.float8_e5m2)
        sm_scale = 1.3
        fn = lambda: attention(q, k, v, sm_scale)
        if mode == "bwd":
            o = fn()
            do = torch.randn_like(o)
            fn = lambda: o.backward(do, retain_graph=True)
        ms = triton.testing.do_bench(fn)

    if provider == "flash":
        qkv = torch.randn(
            (BATCH, N_CTX, 3, H, HEAD_DIM),
            dtype=dtype,
            device=device,
            requires_grad=True,
        )
        fn = lambda: flash_attn_func(qkv)
        if mode == "bwd":
            o = fn()
            do = torch.randn_like(o)
            fn = lambda: o.backward(do, retain_graph=True)
        ms = triton.testing.do_bench(fn)
    flops_per_matmul = 2.0 * BATCH * H * N_CTX * N_CTX * HEAD_DIM
    total_flops = 2 * flops_per_matmul
    if mode == "bwd":
        total_flops *= 2.5  # 2.0(bwd) + 0.5(recompute)
    return total_flops * 1e-12 / (ms * 1e-3)


if __name__ == "__main__":
    if is_blackwell():
        print("Running benchmarks...")
        bench_flash_attention.run(print_data=True)
    else:
        print("Skipping benchmarks, no Blackwell GPU found.")<|MERGE_RESOLUTION|>--- conflicted
+++ resolved
@@ -1348,11 +1348,7 @@
         with tlx.async_task(num_warps=8, registers=192, replicate=1):
             blk_idx = 0
             for i in range(0, tiles_per_sm):
-<<<<<<< HEAD
                 off_chz, off_bh, start_m, start_n, _ = bwd_calculate_offsets(
-=======
-                off_chz, off_bh, _, start_n, _ = bwd_calculate_offsets(
->>>>>>> efdfedc9
                     tile_idx,
                     n_tile_num,
                     stride_z,
@@ -1431,10 +1427,6 @@
                         dv.to(tlx.dtype_of(desc_dv)),
                     )
                 tlx.barrier_arrive(dv_empties[kv_buf_id])
-<<<<<<< HEAD
-
-=======
->>>>>>> efdfedc9
                 tlx.barrier_wait(dk_fulls[kv_buf_id], kv_phase)
                 for slice_id in tl.static_range(EPILOGUE_SUBTILE):
                     dk_slice = tlx.local_slice(
@@ -1449,21 +1441,13 @@
                         dk.to(tlx.dtype_of(desc_dk)),
                     )
                 tlx.barrier_arrive(dk_empties[kv_buf_id])
-<<<<<<< HEAD
-
-=======
->>>>>>> efdfedc9
                 tile_idx += num_progs
 
         # mma
         with tlx.async_task(num_warps=1, registers=48):
             blk_idx = 0
             for i in range(0, tiles_per_sm):
-<<<<<<< HEAD
                 _, _, _, _, num_steps = bwd_calculate_offsets(
-=======
-                _, _, start_m, _, num_steps = bwd_calculate_offsets(
->>>>>>> efdfedc9
                     tile_idx,
                     n_tile_num,
                     stride_z,
@@ -1918,10 +1902,6 @@
             )
 
         stage = 3 if ctx.causal else 1
-<<<<<<< HEAD
-=======
-
->>>>>>> efdfedc9
         _attn_bwd_ws[grid_persistent](
             desc_q, desc_k, desc_v, ctx.sm_scale, desc_do, desc_dq, desc_dk, desc_dv,  #
             M, delta,  #
