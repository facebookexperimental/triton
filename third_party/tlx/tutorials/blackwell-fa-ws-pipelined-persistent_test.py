--- conflicted
+++ resolved
@@ -1229,7 +1229,6 @@
     EPILOGUE_SUBTILE: tl.constexpr,
     STAGE: tl.constexpr,
 ):
-<<<<<<< HEAD
     # original grid
     #   triton.cdiv(q.shape[2], META["BLOCK_N1"]),
     #   1,
@@ -1243,13 +1242,6 @@
     if prog_id < total_tiles % num_progs:
         tiles_per_sm += 1
 
-=======
-    # Hardcode to 1 to enable matching most of the persistent code structure.
-    tiles_per_sm = 1
-    # Note: This basically does nothing but is to match code structure.
-    prog_id = tl.program_id(0)
-    num_progs = tl.num_programs(0)
->>>>>>> 70a0b820
     tile_idx = prog_id
 
     # allocate smem buffers
@@ -1321,13 +1313,9 @@
         with tlx.async_task("default"):
             blk_idx = 0
             for i in range(0, tiles_per_sm):
-<<<<<<< HEAD
                 off_chz, off_bh, start_m, _, num_steps = bwd_calculate_offsets(
                     tile_idx,
                     n_tile_num,
-=======
-                off_chz, off_bh, start_m, _, num_steps = bwd_caculate_offsets(
->>>>>>> 70a0b820
                     stride_z,
                     stride_h,
                     stride_tok,
@@ -1365,13 +1353,9 @@
         with tlx.async_task(num_warps=8, registers=192, replicate=1):
             blk_idx = 0
             for i in range(0, tiles_per_sm):
-<<<<<<< HEAD
                 off_chz, off_bh, _, start_n, _ = bwd_calculate_offsets(
                     tile_idx,
                     n_tile_num,
-=======
-                off_chz, off_bh, _, start_n, _ = bwd_caculate_offsets(
->>>>>>> 70a0b820
                     stride_z,
                     stride_h,
                     stride_tok,
@@ -1381,11 +1365,7 @@
                     BLOCK_N1,
                 )
                 # offset pointers for batch/head
-<<<<<<< HEAD
-                M_Updated = M + off_chz
-=======
                 M_updated = M + off_chz
->>>>>>> 70a0b820
                 D_updated = D + off_chz
                 curr_m = 0
                 step_m = BLOCK_M1
@@ -1397,17 +1377,10 @@
                     num_steps = (hi - lo) // BLOCK_M1
                     for _ in range(num_steps):
                         tmem_buf_id, tmem_phase = _get_bufidx_phase(blk_idx, NUM_BUFFERS_TMEM)
-<<<<<<< HEAD
                         ds_buf_id, ds_phase = _get_bufidx_phase(blk_idx, NUM_BUFFERS_DS)
-
-                        offs_m = curr_m + tl.arange(0, BLOCK_M1)
-                        m = tl.load(M_Updated + offs_m)
-=======
-                        ds_buf_id, _ = _get_bufidx_phase(blk_idx, NUM_BUFFERS_DS)
 
                         offs_m = curr_m + tl.arange(0, BLOCK_M1)
                         m = tl.load(M_updated + offs_m)
->>>>>>> 70a0b820
 
                         # wait for qkT = tl.dot(k, qT)
                         tlx.barrier_wait(tlx.local_view(qk_fulls, tmem_buf_id), tmem_phase)
@@ -1422,10 +1395,7 @@
                         # ppT *= qk_scale
                         ppT = pT
                         ppT = ppT.to(do_out_dtype)
-<<<<<<< HEAD
                         tlx.barrier_wait(tlx.local_view(p_empties, tmem_buf_id), tmem_phase ^ 1)
-=======
->>>>>>> 70a0b820
                         tlx.local_store(tlx.local_view(p_tiles, tmem_buf_id), ppT)
                         tlx.barrier_arrive(tlx.local_view(p_fulls, tmem_buf_id))
 
@@ -1439,11 +1409,8 @@
                         # in the same iteration. Release dQ instead later.
                         dsT = pT * (dpT - Di[None, :])
                         dsT = dsT.to(q_out_dtype)
-<<<<<<< HEAD
                         tlx.barrier_wait(tlx.local_view(ds_empties1, ds_buf_id), ds_phase ^ 1)
                         tlx.barrier_wait(tlx.local_view(ds_empties2, ds_buf_id), ds_phase ^ 1)
-=======
->>>>>>> 70a0b820
                         tlx.local_store(tlx.local_view(ds_tiles, ds_buf_id), dsT)
                         tlx.fence_async_shared()
                         tlx.barrier_arrive(tlx.local_view(ds_fulls, ds_buf_id))
@@ -1467,10 +1434,7 @@
                         [(off_bh + start_n).to(tl.int32), slice_id * slice_size],
                         dv.to(tlx.dtype_of(desc_dv)),
                     )
-<<<<<<< HEAD
                 tlx.barrier_arrive(dv_empties[kv_buf_id])
-=======
->>>>>>> 70a0b820
 
                 tlx.barrier_wait(dk_fulls[kv_buf_id], kv_phase)
                 for slice_id in tl.static_range(EPILOGUE_SUBTILE):
@@ -1485,24 +1449,16 @@
                         [(off_bh + start_n).to(tl.int32), slice_id * slice_size],
                         dk.to(tlx.dtype_of(desc_dk)),
                     )
-<<<<<<< HEAD
                 tlx.barrier_arrive(dv_empties[kv_buf_id])
-=======
-
->>>>>>> 70a0b820
                 tile_idx += num_progs
 
         # mma
         with tlx.async_task(num_warps=1, registers=48):
             blk_idx = 0
             for i in range(0, tiles_per_sm):
-<<<<<<< HEAD
                 _, _, start_m, _, num_steps = bwd_calculate_offsets(
                     tile_idx,
                     n_tile_num,
-=======
-                _, _, start_m, _, num_steps = bwd_caculate_offsets(
->>>>>>> 70a0b820
                     stride_z,
                     stride_h,
                     stride_tok,
@@ -1565,15 +1521,11 @@
                     do_tiles[do_buf_id],
                     dv_tiles[tmem_buf_id],
                     use_acc=False,
-<<<<<<< HEAD
                     mBarriers=[
                         do_empties[do_buf_id],
                         dv_empties[kv_buf_id],
                         p_empties[tmem_buf_id],
                     ],
-=======
-                    mBarriers=[do_empties[do_buf_id]],
->>>>>>> 70a0b820
                 )
                 blk_idx += 1
 
@@ -1600,7 +1552,6 @@
                         mBarriers=[qk_fulls[tmem_buf_id]],
                     )
 
-<<<<<<< HEAD
                     prev_blk_idx = blk_idx - 1
                     q_buf_id_prev, _ = _get_bufidx_phase(prev_blk_idx, NUM_BUFFERS_Q)
                     tmem_buf_id_prev, tmem_phase_prev = _get_bufidx_phase(prev_blk_idx, NUM_BUFFERS_TMEM)
@@ -1665,85 +1616,6 @@
 
                 tlx.tcgen05_commit(dv_fulls[kv_buf_id])
                 tlx.tcgen05_commit(v_empties[kv_buf_id])
-=======
-                blk_idx += 1
-
-                # -----------------------------------------------------------
-                # Main loop
-                # 1. qkT = tl.dot(k, qT)
-                # 2. dq = tl.dot(tl.trans(dsT), k) from previous iteration
-                # 3. dk += tl.dot(dsT, tl.trans(qT)) from previous iteration
-                # 4. dpT = tl.dot(v, tl.trans(do))
-                # 5. dv += tl.dot(ppT, do)
-                # -----------------------------------------------------------
-                for _ in range(1, num_steps):
-                    q_buf_id, q_phase = _get_bufidx_phase(blk_idx, NUM_BUFFERS_Q)
-                    tmem_buf_id, tmem_phase = _get_bufidx_phase(blk_idx, NUM_BUFFERS_TMEM)
-                    # Compute qkT = tl.dot(k, qT)
-                    tlx.barrier_wait(q_fulls[q_buf_id], q_phase)
-                    tlx.barrier_wait(qk_empties[tmem_buf_id], tmem_phase ^ 1)
-                    qT = tlx.local_trans(q_tiles[q_buf_id])
-                    tlx.async_dot(
-                        k_tiles[kv_buf_id],
-                        qT,
-                        qk_tiles[tmem_buf_id],
-                        use_acc=False,
-                        mBarriers=[qk_fulls[tmem_buf_id]],
-                    )
-
-                    prev_blk_idx = blk_idx - 1
-                    q_buf_id_prev, _ = _get_bufidx_phase(prev_blk_idx, NUM_BUFFERS_Q)
-                    tmem_buf_id_prev, tmem_phase_prev = _get_bufidx_phase(prev_blk_idx, NUM_BUFFERS_TMEM)
-                    ds_buf_id_prev, ds_phase_prev = _get_bufidx_phase(prev_blk_idx, NUM_BUFFERS_DS)
-
-                    # Compute dq = tl.dot(tl.trans(dsT), k) from previous iteration
-                    tlx.barrier_wait(ds_fulls[tmem_buf_id_prev], ds_phase_prev)
-                    tlx.barrier_wait(dq_empties[tmem_buf_id_prev], tmem_phase_prev ^ 1)
-                    dsT_view = tlx.local_trans(ds_tiles[ds_buf_id_prev])
-                    tlx.async_dot(
-                        dsT_view,
-                        k_tiles[kv_buf_id],
-                        dq_tiles[tmem_buf_id_prev],
-                        use_acc=False,
-                        mBarriers=[dq_fulls[tmem_buf_id_prev]],
-                    )
-
-                    # Compute dk += tl.dot(dsT, tl.trans(qT)) from previous iteration
-                    tlx.async_dot(
-                        ds_tiles[ds_buf_id_prev],
-                        q_tiles[q_buf_id_prev],
-                        dk_tiles[tmem_buf_id_prev],
-                        use_acc=prev_blk_idx > 0,
-                        mBarriers=[q_empties[q_buf_id_prev]],
-                    )
-
-                    do_buf_id, do_phase = _get_bufidx_phase(blk_idx, NUM_BUFFERS_DO)
-                    # Compute dpT = tl.dot(v, tl.trans(do))
-                    tlx.barrier_wait(do_fulls[do_buf_id], do_phase)
-                    # As dP uses the same tmem as dQ, wait for dQ release.
-                    tlx.barrier_wait(dq_empties[tmem_buf_id], tmem_phase ^ 1)
-                    doT = tlx.local_trans(do_tiles[do_buf_id])
-                    tlx.async_dot(
-                        v_tiles[0],
-                        doT,
-                        dp_tiles[tmem_buf_id],
-                        use_acc=False,
-                        mBarriers=[dp_fulls[tmem_buf_id]],
-                    )
-
-                    # Compute dv += tl.dot(ppT, do)
-                    tlx.barrier_wait(p_fulls[tmem_buf_id], tmem_phase)
-                    tlx.async_dot(
-                        p_tiles[tmem_buf_id],
-                        do_tiles[do_buf_id],
-                        dv_tiles[tmem_buf_id],
-                        use_acc=True,
-                        mBarriers=[do_empties[do_buf_id]],
-                    )
-                    blk_idx += 1
-
-                tlx.tcgen05_commit(dv_fulls[kv_buf_id])
->>>>>>> 70a0b820
 
                 # -----------------------------------------------------------
                 # Epilog
@@ -1761,16 +1633,12 @@
                     q_tiles[q_buf_id],
                     dk_tiles[tmem_buf_id],
                     use_acc=num_steps > 1,
-<<<<<<< HEAD
                     mBarriers=[
                         q_empties[q_buf_id],
                         dk_fulls[kv_buf_id],
                         ds_empties1[ds_buf_id],
                         dk_empties[tmem_buf_id],
                     ],
-=======
-                    mBarriers=[q_empties[q_buf_id], dk_fulls[kv_buf_id]],
->>>>>>> 70a0b820
                 )
 
                 # Compute dq = tl.dot(tl.trans(dsT), k)
@@ -1778,8 +1646,7 @@
                 dsT_view = tlx.local_trans(ds_tiles[ds_buf_id])
                 tlx.async_dot(
                     dsT_view,
-<<<<<<< HEAD
-                    k_tiles[0],
+                    k_tiles[kv_buf_id],
                     dq_tiles[tmem_buf_id],
                     use_acc=False,
                     mBarriers=[
@@ -1787,12 +1654,6 @@
                         ds_empties2[ds_buf_id],
                         k_empties[kv_buf_id],
                     ],
-=======
-                    k_tiles[kv_buf_id],
-                    dq_tiles[tmem_buf_id],
-                    use_acc=False,
-                    mBarriers=[dq_fulls[tmem_buf_id]],
->>>>>>> 70a0b820
                 )
                 tile_idx += num_progs
 
@@ -1800,13 +1661,9 @@
         with tlx.async_task(num_warps=1, registers=88):
             blk_idx = 0
             for i in range(0, tiles_per_sm):
-<<<<<<< HEAD
                 _, off_bh, start_m, start_n, num_steps = bwd_calculate_offsets(
                     tile_idx,
                     n_tile_num,
-=======
-                _, off_bh, start_m, start_n, num_steps = bwd_caculate_offsets(
->>>>>>> 70a0b820
                     stride_z,
                     stride_h,
                     stride_tok,
@@ -1816,12 +1673,8 @@
                     BLOCK_N1,
                 )
                 # Load K
-<<<<<<< HEAD
                 kv_buf_id, kv_phase = _get_bufidx_phase(i, NUM_BUFFERS_KV)
                 tlx.barrier_wait(k_empties[kv_buf_id], kv_phase ^ 1)
-=======
-                kv_buf_id, _ = _get_bufidx_phase(i, NUM_BUFFERS_KV)
->>>>>>> 70a0b820
                 tlx.barrier_expect_bytes(k_fulls[kv_buf_id], 2 * BLOCK_N1 * HEAD_DIM)  # float16
                 tlx.async_descriptor_load(
                     desc_k,
@@ -1833,10 +1686,6 @@
                 # Load Q
                 curr_m = start_m
                 step_m = BLOCK_M1
-<<<<<<< HEAD
-                blk_idx = 0
-=======
->>>>>>> 70a0b820
                 q_buf_id, q_phase = _get_bufidx_phase(blk_idx, NUM_BUFFERS_Q)
                 tlx.barrier_wait(q_empties[q_buf_id], q_phase ^ 1)
                 tlx.barrier_expect_bytes(q_fulls[q_buf_id], 2 * BLOCK_M1 * HEAD_DIM)
@@ -1848,10 +1697,7 @@
                 )
 
                 # Load V
-<<<<<<< HEAD
                 tlx.barrier_wait(v_empties[kv_buf_id], kv_phase ^ 1)
-=======
->>>>>>> 70a0b820
                 tlx.barrier_expect_bytes(v_fulls[kv_buf_id], 2 * BLOCK_N1 * HEAD_DIM)  # float16
                 tlx.async_descriptor_load(
                     desc_v,
@@ -1897,10 +1743,6 @@
                     )
                     curr_m += step_m
                     blk_idx += 1
-<<<<<<< HEAD
-=======
-
->>>>>>> 70a0b820
                 tile_idx += num_progs
 
 
