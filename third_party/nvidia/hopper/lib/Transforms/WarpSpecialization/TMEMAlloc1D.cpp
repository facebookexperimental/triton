--- conflicted
+++ resolved
@@ -22,14 +22,11 @@
   // Intermediate info to minimize code reuse across functions.
   int numWarps = -1;
   tt::ExpandDimsOp _expandedInput = nullptr;
-<<<<<<< HEAD
-=======
   // _allocOp should be one of the following types:
   // 1. ttng::TMEMAllocOp: A direct memory allocation
   // 2. ttng::MemDescReinterpretOp: A reinterpret of a
   // memory allocation.
   // 3. ttg.MemDescIndexOp: An index into a memory allocation.
->>>>>>> 7e060787
   Operation *_allocOp = nullptr;
 
 public:
@@ -80,12 +77,7 @@
     return allocCall;
   }
 
-<<<<<<< HEAD
-  void TMEMStore1D(Operation *producer,
-                   std::optional<Operation *> allocOpBuffer) {
-=======
   void TMEMStore1D(Operation *producer, Operation *allocOpBuffer) {
->>>>>>> 7e060787
     // Expand from 1D -> 2D
     auto oldRetType = getResultTensorType(producer, 1);
     builder.setInsertionPointAfter(producer);
@@ -97,13 +89,8 @@
     copyAttrs(producer, expandDims);
     setExpandedInput(expandDims);
     Operation *allocOp;
-<<<<<<< HEAD
-    if (allocOpBuffer.has_value()) {
-      allocOp = allocOpBuffer.value();
-=======
     if (allocOpBuffer) {
       allocOp = allocOpBuffer;
->>>>>>> 7e060787
     } else {
       allocOp = alloc1DTMEMBuffer();
     }
@@ -111,10 +98,7 @@
 
     // Verify that these layouts are compatible.
     auto tmemDesc = dyn_cast<ttg::MemDescType>(allocOp->getResult(0).getType());
-<<<<<<< HEAD
-=======
     assert(tmemDesc && "Expected MemDescType");
->>>>>>> 7e060787
     auto expandType = expandDims.getType();
     bool layoutTmemCompatible = ttng::isDistributedLayoutTMemCompatible(
         expandDims, expandType, tmemDesc);
@@ -169,44 +153,27 @@
   }
 
 public:
-<<<<<<< HEAD
-  void
-  replaceWith1DTMEM(Operation *producer, Operation *consumer,
-                    std::optional<Operation *> allocOpBuffer = std::nullopt) {
-=======
   void replaceWith1DTMEM(Operation *producer, Operation *consumer,
                          Operation *allocOpBuffer = nullptr) {
->>>>>>> 7e060787
     this->numWarps = ttg::lookupNumWarps(producer);
     assert((numWarps == 4 || numWarps == 8) && "Only support 4 or 8 warps");
     TMEMStore1D(producer, allocOpBuffer);
     TMEMLoad1D(producer, consumer);
   }
-};
+}; // namespace mlir
 
 void generate1DAllocations(OpBuilder &builder, Operation *producer,
-<<<<<<< HEAD
                            llvm::SmallVector<Operation *> &allocOps) {
   assert(producer->hasAttr("tmem.start") && "Expected tmem.start");
   std::optional<Operation *> allocOpBuffer = std::nullopt;
-  auto producerTMEMStart =
-      mlir::cast<mlir::IntegerAttr>(producer->getAttr("tmem.start")).getInt();
-  if (producerTMEMStart < allocOps.size()) {
-    auto allocOp = allocOps[producerTMEMStart];
-    auto allocShape =
-        dyn_cast<ttg::MemDescType>(allocOp->getResult(0).getType()).getShape();
-=======
-                           llvm::SmallVector<ttng::TMEMAllocOp> &allocOps) {
-  assert(producer->hasAttr("tmem.start") && "Expected tmem.start");
-  Operation *allocOpBuffer = nullptr;
   auto producerTMEMStart =
       mlir::cast<mlir::IntegerAttr>(producer->getAttr("tmem.start")).getInt();
   // If producerTMEMStart < allocOps.size() then we will be testing reusing
   // an existing allocation. Otherwise we will be testing a new allocation.
   if (producerTMEMStart < allocOps.size()) {
     auto allocOp = allocOps[producerTMEMStart];
-    auto allocShape = allocOp.getType().getShape();
->>>>>>> 7e060787
+    auto allocShape =
+        dyn_cast<ttg::MemDescType>(allocOp->getResult(0).getType()).getShape();
     if (allocShape[allocShape.size() - 1] != 1) {
       builder.setInsertionPointAfter(allocOp);
       // Hardcode allocShape[0] / 2 for testing.
@@ -232,7 +199,6 @@
   producer->removeAttr("tmem.start");
 }
 
-<<<<<<< HEAD
 ttg::MemDescReinterpretOp sliceAndReinterpretTMEMBuffer(OpBuilder &builder,
                                                         Operation *allocOp,
                                                         int offset,
@@ -242,27 +208,13 @@
   assert(allocType && "Expected MemDescType");
   auto shape = allocType.getShape();
   auto oldBlockN = shape[1];
-=======
-ttg::MemDescReinterpretOp
-sliceAndReinterpretTMEMBuffer(OpBuilder &builder, ttng::TMEMAllocOp allocOp,
-                              int offset, size_t blockN) {
-  auto allocType = allocOp.getType();
-  auto shape = allocType.getShape();
-  auto oldBlockN = shape[1];
-  // TODO(njriasan): Support 1x128x128?
->>>>>>> 7e060787
   assert(oldBlockN >= blockN && "Invalid blockN size");
   assert(oldBlockN % blockN == 0 && "Invalid blockN divisibility");
   assert((offset + blockN) <= oldBlockN && "Invalid offset");
   auto tmemDesc =
       createTMEMDesc(builder, allocType, shape[shape.size() - 2], 1);
-<<<<<<< HEAD
   auto subSlice = builder.create<ttng::TMEMSubSliceOp>(
       allocOp->getLoc(), allocResult, offset, blockN);
-=======
-  auto subSlice = builder.create<ttng::TMEMSubSliceOp>(allocOp->getLoc(),
-                                                       allocOp, offset, blockN);
->>>>>>> 7e060787
   return builder.create<ttg::MemDescReinterpretOp>(allocOp->getLoc(), tmemDesc,
                                                    subSlice);
 }
@@ -328,13 +280,8 @@
   void runOnOperation() override {
     auto moduleOp = getOperation();
     OpBuilder builder(moduleOp.getContext());
-<<<<<<< HEAD
     llvm::SmallVector<Operation *> allocOps;
     moduleOp->walk([&](Operation *allocOp) {
-=======
-    llvm::SmallVector<ttng::TMEMAllocOp> allocOps;
-    moduleOp->walk([&](ttng::TMEMAllocOp allocOp) {
->>>>>>> 7e060787
       if (allocOp->hasAttr("tmem.start_buffer")) {
         allocOps.push_back(allocOp);
       }
