import json
import pathlib

from typing import NamedTuple
import triton.profiler as proton

import pytest
import torch

import triton
import triton.language as tl
import triton.language.semantic
import triton.profiler.language as pl
from triton._internal_testing import (
    is_cuda,
    is_hip,
    is_hip_cdna2,
    is_hip_cdna4,
    # supports_tma,
    # supports_ws,
)
from triton.tools.tensor_descriptor import TensorDescriptor

pl.enable_semantic("triton")


def supports_tma():
    return is_cuda() and torch.cuda.get_device_capability()[0] >= 9


def supports_ws():
    return is_cuda() and torch.cuda.get_device_capability()[0] >= 9


def unsupport_amd():
    return is_hip_cdna2()


# Skip all tests if the AMD GPU version is not supported
pytestmark = pytest.mark.skipif(unsupport_amd(), reason="old AMD GPUs are not supported")

HAS_TENSOR_DESC = supports_tma() and hasattr(tl, "make_tensor_descriptor")
HAS_HOST_TENSOR_DESC = supports_tma() and hasattr(triton.tools.tensor_descriptor, "TensorDescriptor")
HAS_WARP_SPECIALIZE = supports_ws() and HAS_TENSOR_DESC


@pytest.mark.parametrize(
    "mode",
    [
        "default",
        "default:metric_type=cycle",
        "default:metric_type=cycle:buffer_size=4096",
        "mma",
    ],
)
def test_mode_str(mode, tmp_path: pathlib.Path):
    temp_file = tmp_path / "test_mode_str.hatchet"
    proton.start(str(temp_file.with_suffix("")), backend="instrumentation", mode=mode)
    proton.finalize()


@pytest.mark.parametrize(
    "mode",
    [
        proton.mode.Default(),
        proton.mode.Default(metric_type="cycle"),
        proton.mode.Default(metric_type="cycle", buffer_size=4096),
        proton.mode.MMA(),
    ],
)
def test_mode_obj(mode, tmp_path: pathlib.Path):
    temp_file = tmp_path / "test_mode_simple.hatchet"
    proton.start(str(temp_file.with_suffix("")), backend="instrumentation", mode=mode)
    proton.finalize()


def test_jit(tmp_path):

    @triton.jit
    def foo(x, size: tl.constexpr, y):
        offs = tl.arange(0, size)
        tl.store(y + offs, tl.load(x + offs))

    x = torch.tensor([2], device="cuda", dtype=torch.float32)
    y = torch.zeros_like(x)
    temp_file = tmp_path / "test_hook_instrumentation.hatchet"
    proton.start(str(temp_file.with_suffix("")), backend="instrumentation")
    foo[(1, )](x, 1, y, num_warps=4)
    device = triton.runtime.driver.active.get_current_device()
    assert len(foo.device_caches[device][0]) == 1, "Kernel should be cached"
    proton.finalize()
    foo[(1, )](x, 1, y, num_warps=4)
    assert (len(foo.device_caches[device][0]) == 2), "Instrumented and uninstrumented kernels both should be cached"


@pytest.mark.parametrize("method", ["operator", "context_manager"])
def test_record(method, tmp_path: pathlib.Path):
    from contextlib import contextmanager

    @contextmanager
    def instrumentation(file_path):
        proton.hooks.InstrumentationHook.enable_host_buffer = True
        proton.start(str(file_path.with_suffix("")), backend="instrumentation")
        try:
            yield
        finally:
            proton.hooks.InstrumentationHook.enable_host_buffer = False
            proton.finalize()

    @triton.jit
    def add_kernel(
        x_ptr,
        y_ptr,
        output_ptr,
        n_elements,
        BLOCK_SIZE: tl.constexpr,
        METHOD: tl.constexpr,
    ):
        pid = tl.program_id(axis=0)
        block_start = pid * BLOCK_SIZE
        offsets = block_start + tl.arange(0, BLOCK_SIZE)
        mask = offsets < n_elements
        x = tl.load(x_ptr + offsets, mask=mask)
        if METHOD == "operator":
            pl.enter_scope("load0")
            y = tl.load(y_ptr + offsets, mask=mask)
            pl.exit_scope("load0")
        else:
            with pl.scope("load0"):
                y = tl.load(y_ptr + offsets, mask=mask)
        output = x + y
        tl.store(output_ptr + offsets, output, mask=mask)

    torch.manual_seed(0)
    size = 256
    x = torch.rand(size, device="cuda")
    y = torch.rand(size, device="cuda")
    temp_file = tmp_path / "test_record.hatchet"
    output = torch.empty_like(x)
    n_elements = output.numel()
    grid = (1, 1, 1)
    with instrumentation(temp_file):
        pgm = add_kernel[grid](x, y, output, n_elements, BLOCK_SIZE=1024, METHOD=method)
        # FIXME(fywkevin): have a dedicated place to put those decoding related constants
        payload_offset = int.from_bytes(
            proton.hooks.InstrumentationHook.host_buffer[12:16].numpy().tobytes(),
            "little",
        )
        host_buffer = proton.hooks.InstrumentationHook.host_buffer[payload_offset:]
        preamble = host_buffer[0:4]
        assert int.from_bytes(preamble.numpy().tobytes(), "little") == 0xDEADBEEF
        header_size = 40
        metadata_size = header_size + pgm.metadata.num_warps * 4
        start_tag = host_buffer[metadata_size:metadata_size + 4]
        start_clock = host_buffer[metadata_size + 4:metadata_size + 8]
        end_tag = host_buffer[metadata_size + 8:metadata_size + 12]
        end_clock = host_buffer[metadata_size + 12:metadata_size + 16]
        assert int.from_bytes(start_tag.numpy().tobytes(), "little") & 0xFFFFF800 == 0
        assert (int.from_bytes(end_tag.numpy().tobytes(), "little") & 0xFFFFF800 == 0x80000000)
        start_clock_val = int.from_bytes(start_tag.numpy().tobytes(), "little") & 0x7FF << 32 | int.from_bytes(
            start_clock.numpy().tobytes(), "little")
        end_clock_val = int.from_bytes(end_tag.numpy().tobytes(), "little") & 0x7FF << 32 | int.from_bytes(
            end_clock.numpy().tobytes(), "little")
        assert end_clock_val > start_clock_val

    # instrumentation context has finalized, now validate assembly
    ttir = pgm.asm["ttir"]
    assert "proton.record start" in ttir
    assert "proton.record end" in ttir

    # check ttir line info
    start_loc = None
    end_loc = None
    for line in ttir.split("\n"):
        if "proton.record start" in line:
            start_loc = line.split("loc(")[1].split(")")[0]
        elif "proton.record end" in line:
            end_loc = line.split("loc(")[1].split(")")[0]
        elif start_loc and f"#loc{start_loc}" in line:
            assert "test_instrumentation.py" in line
        elif end_loc and f"#loc{end_loc}" in line:
            assert "test_instrumentation.py" in line

    assert start_loc is not None and end_loc is not None

    # check llir line info
    llir_lines = pgm.asm["llir"].splitlines()
    clock_instr = "clock" if is_cuda() else "memtime"
    clock_loc = None
    for line in llir_lines:
        if clock_instr not in line or "!dbg" not in line:
            continue
        suffix = line.split("!dbg ")[1]
        clock_loc = suffix.split(",")[0].split()[0]
        break
    assert clock_loc is not None
    loc_line = next(
        (line for line in llir_lines if clock_loc in line and "DILocation" in line),
        None,
    )
    assert loc_line is not None
    assert "line: " in loc_line and "line: 0" not in loc_line


@pytest.mark.parametrize("hook", ["triton", None])
def test_tree(tmp_path: pathlib.Path, hook):

    def metadata_fn(grid: tuple, metadata: NamedTuple, args: dict):
        BLOCK_SIZE = args["BLOCK_SIZE"]
        return {"name": f"add_{BLOCK_SIZE}"}

    @triton.jit(launch_metadata=metadata_fn)
    def add_kernel(
        x_ptr,
        y_ptr,
        output_ptr,
        n_elements,
        BLOCK_SIZE: tl.constexpr,
    ):
        with pl.scope("kernel"):
            pid = tl.program_id(axis=0)
            block_start = pid * BLOCK_SIZE
            offsets = block_start + tl.arange(0, BLOCK_SIZE)
            mask = offsets < n_elements
            with pl.scope("load_ops"):
                with pl.scope("load_x"):
                    x = tl.load(x_ptr + offsets, mask=mask)
                with pl.scope("load_y"):
                    y = tl.load(y_ptr + offsets, mask=mask)
            output = x + y
            tl.store(output_ptr + offsets, output, mask=mask)

    torch.manual_seed(0)
    size = 256
    x = torch.rand(size, device="cuda")
    y = torch.rand(size, device="cuda")
    temp_file = tmp_path / "test_tree.hatchet"
    output = torch.empty_like(x)
    n_elements = output.numel()
    grid = (1, 1, 1)
    proton.start(str(temp_file.with_suffix("")), backend="instrumentation", hook=hook)
    add_kernel[grid](x, y, output, n_elements, BLOCK_SIZE=1024, num_warps=1)
    proton.finalize()

    with open(temp_file, "rb") as f:
        data = json.load(f)
        if hook:
            assert "add_1024" == data[0]["children"][0]["frame"]["name"]
        kernel_frame = data[0]["children"][0]["children"][0]
        load_ops = kernel_frame["children"][0]
        assert "load_ops" in load_ops["frame"]["name"]
        assert ("load_x" in load_ops["children"][0]["frame"]["name"]
                or "load_x" in load_ops["children"][1]["frame"]["name"])
        assert ("load_y" in load_ops["children"][0]["frame"]["name"]
                or "load_y" in load_ops["children"][1]["frame"]["name"])
        assert load_ops["children"][0]["metrics"]["cycles"] > 0
        assert load_ops["children"][0]["metrics"]["normalized_cycles"] > 0
        assert load_ops["children"][1]["metrics"]["cycles"] > 0
        assert load_ops["children"][1]["metrics"]["normalized_cycles"] > 0


def test_trace(tmp_path: pathlib.Path):

    @triton.jit
    def add_kernel(
        x_ptr,
        y_ptr,
        output_ptr,
        n_elements,
        BLOCK_SIZE: tl.constexpr,
    ):
        with pl.scope("kernel"):
            pid = tl.program_id(axis=0)
            block_start = pid * BLOCK_SIZE
            offsets = block_start + tl.arange(0, BLOCK_SIZE)
            mask = offsets < n_elements
            with pl.scope("load_ops"):
                x = tl.load(x_ptr + offsets, mask=mask)
                y = tl.load(y_ptr + offsets, mask=mask)
            output = x + y
            tl.store(output_ptr + offsets, output, mask=mask)

    @triton.jit
    def sub_kernel(
        x_ptr,
        y_ptr,
        output_ptr,
        n_elements,
        BLOCK_SIZE: tl.constexpr,
    ):
        with pl.scope("kernel"):
            pid = tl.program_id(axis=0)
            block_start = pid * BLOCK_SIZE
            offsets = block_start + tl.arange(0, BLOCK_SIZE)
            mask = offsets < n_elements
            with pl.scope("load_ops"):
                x = tl.load(x_ptr + offsets, mask=mask)
                y = tl.load(y_ptr + offsets, mask=mask)
            output = x - y
            tl.store(output_ptr + offsets, output, mask=mask)

    torch.manual_seed(0)
    size = 256
    x = torch.rand(size, device="cuda")
    y = torch.rand(size, device="cuda")
    temp_file = tmp_path / "test_trace.chrome_trace"
    output = torch.empty_like(x)
    n_elements = output.numel()
    grid = (1, 1, 1)
    proton.start(str(temp_file.with_suffix("")), backend="instrumentation", data="trace")
    add_kernel[grid](x, y, output, n_elements, BLOCK_SIZE=1024, num_warps=1)
    sub_kernel[grid](x, y, output, n_elements, BLOCK_SIZE=1024, num_warps=1)
    proton.finalize()

    with open(temp_file, "rb") as f:
        data = json.load(f)
        events = data["traceEvents"]
        assert events[0]["name"] == "kernel"
        assert events[0]["cat"] == "add_kernel"
        assert events[1]["name"] == "load_ops"
        assert events[1]["cat"] == "add_kernel"
        assert events[2]["name"] == "kernel"
        assert events[2]["cat"] == "sub_kernel"
        assert events[3]["name"] == "load_ops"
        assert events[3]["cat"] == "sub_kernel"


def test_multi_session(tmp_path: pathlib.Path):

    @triton.jit
    def add_kernel(
        x_ptr,
        y_ptr,
        output_ptr,
        n_elements,
        BLOCK_SIZE: tl.constexpr,
    ):
        pid = tl.program_id(axis=0)
        block_start = pid * BLOCK_SIZE
        offsets = block_start + tl.arange(0, BLOCK_SIZE)
        mask = offsets < n_elements
        with pl.scope("load_x"):
            x = tl.load(x_ptr + offsets, mask=mask)
        with pl.scope("load_y"):
            y = tl.load(y_ptr + offsets, mask=mask)
        output = x + y
        tl.store(output_ptr + offsets, output, mask=mask)

    torch.manual_seed(0)
    size = 256
    x = torch.rand(size, device="cuda")
    y = torch.rand(size, device="cuda")
    temp_file_inst = tmp_path / "test_tree_inst.hatchet"
    temp_file_driver = tmp_path / "test_tree_driver.hatchet"
    output = torch.empty_like(x)
    n_elements = output.numel()
    grid = (1, 1, 1)
    session_id0 = proton.start(str(temp_file_inst.with_suffix("")), backend="instrumentation")
    session_id1 = proton.start(str(temp_file_driver.with_suffix("")))
    proton.deactivate(session_id0)
    proton.deactivate(session_id1)
    proton.activate()
    add_kernel[grid](x, y, output, n_elements, BLOCK_SIZE=1024, num_warps=1)
    proton.finalize()

    with open(temp_file_inst, "rb") as f:
        data = json.load(f)
        kernel_frame = data[0]["children"][0]
        assert "add_kernel" == kernel_frame["frame"]["name"]
        assert "cycles" in kernel_frame["children"][0]["metrics"]

    with open(temp_file_driver, "rb") as f:
        data = json.load(f)
        kernel_frame = data[0]["children"][0]
        assert "add_kernel" == kernel_frame["frame"]["name"]
        assert "time (ns)" in kernel_frame["metrics"]


def test_autotune(tmp_path: pathlib.Path):

    def metadata_fn(
        grid: tuple,
        metadata: NamedTuple,
        args: dict,
    ):
        BLOCK_SIZE = args["BLOCK_SIZE"]
        return {
            "name": f"add_{BLOCK_SIZE}",
        }

    @triton.autotune(
        configs=[
            triton.Config({"BLOCK_SIZE": 256}, num_warps=1),
            triton.Config({"BLOCK_SIZE": 512}, num_warps=1),
            triton.Config({"BLOCK_SIZE": 1024}, num_warps=1),
        ],
        key=["n_elements"],
    )
    @triton.jit(launch_metadata=metadata_fn)
    def add_kernel(
        x_ptr,
        y_ptr,
        output_ptr,
        n_elements,
        BLOCK_SIZE: tl.constexpr,
    ):
        pid = tl.program_id(axis=0)
        block_start = pid * BLOCK_SIZE
        offsets = block_start + tl.arange(0, BLOCK_SIZE)
        mask = offsets < n_elements
        with pl.scope("load_x"):
            x = tl.load(x_ptr + offsets, mask=mask)
        with pl.scope("load_y"):
            y = tl.load(y_ptr + offsets, mask=mask)
        output = x + y
        tl.store(output_ptr + offsets, output, mask=mask)

    torch.manual_seed(0)
    size = 2048
    x = torch.rand(size, device="cuda")
    y = torch.rand(size, device="cuda")
    output = torch.empty_like(x)
    n_elements = output.numel()
    grid = (1, 1, 1)
    temp_file = tmp_path / "test_autotune.hatchet"
    proton.start(str(temp_file.with_suffix("")), backend="instrumentation", hook="triton")
    add_kernel[grid](x, y, output, n_elements)
    proton.finalize()

    # Check all names exist in the output
    with open(temp_file, "rb") as f:
        data = json.load(f)
        names = [frame["frame"]["name"] for frame in data[0]["children"]]
        assert "add_256" in names
        assert "add_512" in names
        assert "add_1024" in names


def test_warp_spec(tmp_path: pathlib.Path):
    if not HAS_WARP_SPECIALIZE:
        pytest.skip("target backend does not support warp specialization")

    @triton.jit
    def matmul_kernel_tma(a_desc, b_desc, c_desc,  #
                          M, N, K,  #
                          BLOCK_SIZE_M: tl.constexpr,  #
                          BLOCK_SIZE_N: tl.constexpr,  #
                          BLOCK_SIZE_K: tl.constexpr,  #
                          GROUP_SIZE_M: tl.constexpr,  #
                          FP8_OUTPUT: tl.constexpr,  #
                          WARP_SPECIALIZE: tl.constexpr,  #
                          ):
        dtype = tl.float8e4nv if FP8_OUTPUT else tl.float16
        pl.enter_scope("kernel")
        pid = tl.program_id(axis=0)
        num_pid_m = tl.cdiv(M, BLOCK_SIZE_M)
        num_pid_n = tl.cdiv(N, BLOCK_SIZE_N)
        num_pid_in_group = GROUP_SIZE_M * num_pid_n
        group_id = pid // num_pid_in_group
        first_pid_m = group_id * GROUP_SIZE_M
        group_size_m = min(num_pid_m - first_pid_m, GROUP_SIZE_M)
        pid_m = first_pid_m + (pid % group_size_m)
        pid_n = (pid % num_pid_in_group) // group_size_m

        k_tiles = tl.cdiv(K, BLOCK_SIZE_K)

        offs_am = pid_m * BLOCK_SIZE_M
        offs_bn = pid_n * BLOCK_SIZE_N

        accumulator = tl.zeros((BLOCK_SIZE_M, BLOCK_SIZE_N), dtype=tl.float32)

        for k in tl.range(k_tiles, warp_specialize=WARP_SPECIALIZE):
            pl.enter_scope("loop")
            offs_k = k * BLOCK_SIZE_K
            a = a_desc.load([offs_am, offs_k])
            b = b_desc.load([offs_bn, offs_k])
            accumulator = tl.dot(a, b.T, accumulator)
            pl.exit_scope("loop")

        c = accumulator.to(dtype)

        offs_cm = pid_m * BLOCK_SIZE_M
        offs_cn = pid_n * BLOCK_SIZE_N
        c_desc.store([offs_cm, offs_cn], c)
        pl.exit_scope("kernel")

    def matmul_tma(a, b, warp_specialize: bool):
        # Check constraints.
        assert a.shape[1] == b.shape[1], "Incompatible dimensions"  # b is transposed
        assert a.dtype == b.dtype, "Incompatible dtypes"

        M, K = a.shape
        N, K = b.shape
        dtype = a.dtype

        c = torch.empty((M, N), device=a.device, dtype=dtype)

        a_desc = TensorDescriptor(a, a.shape, a.stride(), [128, 128])
        b_desc = TensorDescriptor(b, b.shape, b.stride(), [256, 128])
        c_desc = TensorDescriptor(c, c.shape, c.stride(), [128, 256])

        def grid(META):
            BLOCK_M = 128
            BLOCK_N = 256
            return (triton.cdiv(M, BLOCK_M) * triton.cdiv(N, BLOCK_N), )

        matmul_kernel_tma[grid](
            a_desc,
            b_desc,
            c_desc,  #
            M,
            N,
            K,  #
            BLOCK_SIZE_M=128,  #
            BLOCK_SIZE_N=256,  #
            BLOCK_SIZE_K=128,  #
            GROUP_SIZE_M=8,  #
            FP8_OUTPUT=dtype == torch.float8_e4m3fn,  #
            WARP_SPECIALIZE=warp_specialize,  #
            num_stages=2,  #
            num_warps=8,
        )
        return c

    mode = proton.mode.Default(metric_type="cycle", optimizations="clock32")
    temp_file = tmp_path / "test_warpspec.hatchet"
    proton.start(str(temp_file.with_suffix("")), backend="instrumentation", mode=mode)
    torch.manual_seed(0)
    M, N, K = 512, 512, 512
    a = torch.randn((M, K), device="cuda", dtype=torch.float16).to(torch.float8_e4m3fn)
    b = torch.randn((K, N), device="cuda", dtype=torch.float16).to(torch.float8_e4m3fn)
    b = b.T.contiguous()

    matmul_tma(a, b, warp_specialize=HAS_WARP_SPECIALIZE)
    proton.finalize()

    with open(temp_file, "rb") as f:
        data = json.load(f)
        kernel_level = data[0]["children"][0]["children"][0]
        assert kernel_level["children"][0]["frame"]["name"] == "loop"
        assert kernel_level["children"][0]["metrics"]["cycles"] > 0
        assert kernel_level["frame"]["name"] == "kernel"
        assert kernel_level["metrics"]["cycles"] > 0


def test_timeline(tmp_path: pathlib.Path):
    temp_file = tmp_path / "test_timeline.chrome_trace"
    mode = proton.mode.Default(metric_type="cycle", optimizations="time_shift")
    proton.start(
        str(temp_file.with_suffix("")),
        data="trace",
        backend="instrumentation",
        mode=mode,
    )

    @triton.jit
    def foo(x, y, size: tl.constexpr):
        pl.enter_scope("entire")
        offs = tl.arange(0, size)
        pl.enter_scope("load")
        x = tl.load(x + offs)
        x = x + 1
        pl.exit_scope("load")
        pl.enter_scope("store")
        tl.store(y + offs, x)
        pl.exit_scope("store")
        pl.exit_scope("entire")

    with proton.scope("init"):
        x = torch.ones((1024, ), device="cuda", dtype=torch.float32)
        y = torch.zeros_like(x)

    with proton.scope("test"):
        foo[(1, )](x, y, x.size()[0], num_warps=4)

    proton.finalize()

    with temp_file.open() as f:
        data = json.load(f)
        trace_events = data["traceEvents"]
        assert len(trace_events) == 12
        assert trace_events[-1]["tid"][0:4] == "warp"
        assert trace_events[-1]["args"]["call_stack"][-1] == "foo"
        assert trace_events[-1]["args"]["call_stack"][-2] == "test"


<<<<<<< HEAD
def test_threaded_kernel_call(tmp_path: pathlib.Path):

    import threading
=======
@pytest.mark.skipif(is_hip_cdna4(), reason="nondeterministic failure")
def test_globaltime(tmp_path: pathlib.Path):
    temp_file = tmp_path / "test_globaltime.chrome_trace"
    mode = proton.mode.Default(
        metric_type="cycle",
        optimizations="clock32,time_shift",
        sampling_strategy="selective",
        sampling_options="0",
    )
    proton.start(
        str(temp_file.with_suffix("")),
        data="trace",
        backend="instrumentation",
        mode=mode,
    )

    @triton.jit()
    def add_kernel(x_ptr, y_ptr, output_ptr, n_elements, BLOCK_SIZE: tl.constexpr):
        pl.enter_scope("elementwise_add_kernel")
        pid = tl.program_id(axis=0)
        block_start = pid * BLOCK_SIZE
        offsets = block_start + tl.arange(0, BLOCK_SIZE)
        mask = offsets < n_elements
        x = tl.load(x_ptr + offsets, mask=mask)
        y = tl.load(y_ptr + offsets, mask=mask)
        output = x + y
        tl.store(output_ptr + offsets, output, mask=mask)
        pl.exit_scope("elementwise_add_kernel")

    size = 1024 * 2000
    x = torch.rand(size, device="cuda")
    y = torch.rand(size, device="cuda")
    output = torch.empty_like(x)
    n_elements = output.numel()
    BLOCK_SIZE = 1024
    grid = lambda meta: (triton.cdiv(n_elements, BLOCK_SIZE), )
    add_kernel[grid](x, y, output, n_elements, BLOCK_SIZE, num_warps=16)
    proton.finalize()

    with temp_file.open() as f:
        data = json.load(f)
        trace_events = data["traceEvents"]
        target = sorted(
            [event for event in trace_events if "Core0 " in event["pid"]],
            key=lambda x: x["ts"],
        )
        s = len(target)
        assert s > 1
        ts_diff = target[s - 1]["ts"] - target[0]["ts"]
        assert ts_diff >= target[0]["dur"]


@pytest.mark.skipif(is_hip(), reason="not implemented yet")
def test_gmem_buffer(tmp_path: pathlib.Path):
>>>>>>> 0372b584

    @triton.jit
    def add_kernel(
        x_ptr,
        y_ptr,
        output_ptr,
        n_elements,
        BLOCK_SIZE: tl.constexpr,
    ):
        with pl.scope("kernel"):
            pid = tl.program_id(axis=0)
            block_start = pid * BLOCK_SIZE
            offsets = block_start + tl.arange(0, BLOCK_SIZE)
            mask = offsets < n_elements
<<<<<<< HEAD
            x = tl.load(x_ptr + offsets, mask=mask)
            y = tl.load(y_ptr + offsets, mask=mask)
            output = x + y
            tl.store(output_ptr + offsets, output, mask=mask)

    size = 256
    x = torch.rand(size, device="cuda")
    y = torch.rand(size, device="cuda")
    output = torch.empty_like(x)
    n_elements = output.numel()
    grid = (1, 1, 1)

    temp_file = tmp_path / "test_threaded.chrome_trace"
=======
            with pl.scope("load_ops"):
                x = tl.load(x_ptr + offsets, mask=mask)
                y = tl.load(y_ptr + offsets, mask=mask)
            output = x + y
            tl.store(output_ptr + offsets, output, mask=mask)

    size = 512
    x = torch.rand(size, device="cuda")
    y = torch.rand(size, device="cuda")
    temp_file = tmp_path / "test_gmem_buffer.chrome_trace"
    output = torch.empty_like(x)
    n_elements = output.numel()
    grid = (1, 1, 1)
    mode = proton.mode.Default(buffer_type="global")
>>>>>>> 0372b584
    proton.start(
        str(temp_file.with_suffix("")),
        backend="instrumentation",
        data="trace",
<<<<<<< HEAD
    )

    exception_holder = []

    def run_kernel():
        try:
            add_kernel[grid](x, y, output, n_elements, BLOCK_SIZE=1024)
        except Exception as e:
            exception_holder.append(e)

    thread = threading.Thread(target=run_kernel)
    thread.start()
    thread.join()

    proton.finalize()

    assert len(exception_holder) == 0, f"Kernel raised exception: {exception_holder[0] if exception_holder else None}"

    with open(temp_file, "rb") as f:
        data = json.load(f)
        events = data["traceEvents"]
        assert len(events) > 0
        kernel_events = [e for e in events if e["name"] == "kernel"]
        assert len(kernel_events) > 0
=======
        mode=mode,
    )
    add_kernel[grid](x, y, output, n_elements, BLOCK_SIZE=1024, num_warps=2)
    proton.finalize()

    with open(temp_file, "rb") as f:
        data = json.load(f)
        events = data["traceEvents"]

        # Assert we have exactly 4 events (2 warps × 2 scopes)
        assert len(events) == 4

        # Assert all events have the expected common fields
        for event in events:
            assert "ts" in event
            assert "dur" in event
            assert event["dur"] > 0

        # Assert we have 2 kernel events and 2 load_ops events
        kernel_events = [e for e in events if e["name"] == "kernel"]
        load_ops_events = [e for e in events if e["name"] == "load_ops"]
        assert len(kernel_events) == 2
        assert len(load_ops_events) == 2

        # Assert we have events from both warps
        warp0_events = [e for e in events if "warp 0" in e["tid"]]
        warp1_events = [e for e in events if "warp 1" in e["tid"]]
        assert len(warp0_events) == 2
        assert len(warp1_events) == 2
>>>>>>> 0372b584
<|MERGE_RESOLUTION|>--- conflicted
+++ resolved
@@ -584,11 +584,6 @@
         assert trace_events[-1]["args"]["call_stack"][-2] == "test"
 
 
-<<<<<<< HEAD
-def test_threaded_kernel_call(tmp_path: pathlib.Path):
-
-    import threading
-=======
 @pytest.mark.skipif(is_hip_cdna4(), reason="nondeterministic failure")
 def test_globaltime(tmp_path: pathlib.Path):
     temp_file = tmp_path / "test_globaltime.chrome_trace"
@@ -643,7 +638,6 @@
 
 @pytest.mark.skipif(is_hip(), reason="not implemented yet")
 def test_gmem_buffer(tmp_path: pathlib.Path):
->>>>>>> 0372b584
 
     @triton.jit
     def add_kernel(
@@ -658,21 +652,6 @@
             block_start = pid * BLOCK_SIZE
             offsets = block_start + tl.arange(0, BLOCK_SIZE)
             mask = offsets < n_elements
-<<<<<<< HEAD
-            x = tl.load(x_ptr + offsets, mask=mask)
-            y = tl.load(y_ptr + offsets, mask=mask)
-            output = x + y
-            tl.store(output_ptr + offsets, output, mask=mask)
-
-    size = 256
-    x = torch.rand(size, device="cuda")
-    y = torch.rand(size, device="cuda")
-    output = torch.empty_like(x)
-    n_elements = output.numel()
-    grid = (1, 1, 1)
-
-    temp_file = tmp_path / "test_threaded.chrome_trace"
-=======
             with pl.scope("load_ops"):
                 x = tl.load(x_ptr + offsets, mask=mask)
                 y = tl.load(y_ptr + offsets, mask=mask)
@@ -687,12 +666,75 @@
     n_elements = output.numel()
     grid = (1, 1, 1)
     mode = proton.mode.Default(buffer_type="global")
->>>>>>> 0372b584
     proton.start(
         str(temp_file.with_suffix("")),
         backend="instrumentation",
         data="trace",
-<<<<<<< HEAD
+        mode=mode,
+    )
+    add_kernel[grid](x, y, output, n_elements, BLOCK_SIZE=1024, num_warps=2)
+    proton.finalize()
+
+    with open(temp_file, "rb") as f:
+        data = json.load(f)
+        events = data["traceEvents"]
+
+        # Assert we have exactly 4 events (2 warps × 2 scopes)
+        assert len(events) == 4
+
+        # Assert all events have the expected common fields
+        for event in events:
+            assert "ts" in event
+            assert "dur" in event
+            assert event["dur"] > 0
+
+        # Assert we have 2 kernel events and 2 load_ops events
+        kernel_events = [e for e in events if e["name"] == "kernel"]
+        load_ops_events = [e for e in events if e["name"] == "load_ops"]
+        assert len(kernel_events) == 2
+        assert len(load_ops_events) == 2
+
+        # Assert we have events from both warps
+        warp0_events = [e for e in events if "warp 0" in e["tid"]]
+        warp1_events = [e for e in events if "warp 1" in e["tid"]]
+        assert len(warp0_events) == 2
+        assert len(warp1_events) == 2
+
+        
+def test_threaded_kernel_call(tmp_path: pathlib.Path):
+
+    import threading
+
+    @triton.jit
+    def add_kernel(
+        x_ptr,
+        y_ptr,
+        output_ptr,
+        n_elements,
+        BLOCK_SIZE: tl.constexpr,
+    ):
+        with pl.scope("kernel"):
+            pid = tl.program_id(axis=0)
+            block_start = pid * BLOCK_SIZE
+            offsets = block_start + tl.arange(0, BLOCK_SIZE)
+            mask = offsets < n_elements
+            x = tl.load(x_ptr + offsets, mask=mask)
+            y = tl.load(y_ptr + offsets, mask=mask)
+            output = x + y
+            tl.store(output_ptr + offsets, output, mask=mask)
+
+    size = 256
+    x = torch.rand(size, device="cuda")
+    y = torch.rand(size, device="cuda")
+    output = torch.empty_like(x)
+    n_elements = output.numel()
+    grid = (1, 1, 1)
+
+    temp_file = tmp_path / "test_threaded.chrome_trace"
+    proton.start(
+        str(temp_file.with_suffix("")),
+        backend="instrumentation",
+        data="trace",
     )
 
     exception_holder = []
@@ -716,35 +758,4 @@
         events = data["traceEvents"]
         assert len(events) > 0
         kernel_events = [e for e in events if e["name"] == "kernel"]
-        assert len(kernel_events) > 0
-=======
-        mode=mode,
-    )
-    add_kernel[grid](x, y, output, n_elements, BLOCK_SIZE=1024, num_warps=2)
-    proton.finalize()
-
-    with open(temp_file, "rb") as f:
-        data = json.load(f)
-        events = data["traceEvents"]
-
-        # Assert we have exactly 4 events (2 warps × 2 scopes)
-        assert len(events) == 4
-
-        # Assert all events have the expected common fields
-        for event in events:
-            assert "ts" in event
-            assert "dur" in event
-            assert event["dur"] > 0
-
-        # Assert we have 2 kernel events and 2 load_ops events
-        kernel_events = [e for e in events if e["name"] == "kernel"]
-        load_ops_events = [e for e in events if e["name"] == "load_ops"]
-        assert len(kernel_events) == 2
-        assert len(load_ops_events) == 2
-
-        # Assert we have events from both warps
-        warp0_events = [e for e in events if "warp 0" in e["tid"]]
-        warp1_events = [e for e in events if "warp 1" in e["tid"]]
-        assert len(warp0_events) == 2
-        assert len(warp1_events) == 2
->>>>>>> 0372b584
+        assert len(kernel_events) > 0