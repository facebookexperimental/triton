--- conflicted
+++ resolved
@@ -429,8 +429,6 @@
                 tlx.barrier_arrive(tmem_empty_bars[cur_tmem_buf], 1)
 
                 cur_tmem_buf = (cur_tmem_buf + 1) % NUM_TMEM_BUFFERS
-<<<<<<< HEAD
-=======
 ```
 
 ## Build and install TLX from source
@@ -446,5 +444,4 @@
 Run the tutorials after the build finishes, e.g,
 ```
 python third_party/tlx/tutorials/hopper-fa-ws-pipelined-pingpong_test.py
->>>>>>> 0164528f
 ```