--- conflicted
+++ resolved
@@ -289,25 +289,62 @@
   }
 }
 
-<<<<<<< HEAD
-// -----
-
-// CHECK the ability to reuse result with an intermediate.
-// memdesc_index.
-// CHECK-LABEL: @_dummy_memdesc_index_repro
-=======
 
 // -----
 
 // CHECK the ability to handle generating
 // CHECK-LABEL: @_dummy_repro_expand_dims
->>>>>>> 9a9d8e0a
 
 #tmem = #ttng.tensor_memory_encoding<blockM = 128, blockN = 128, unpacked = true>
 #blocked = #ttg.blocked<{sizePerThread = [1], threadsPerWarp = [32], warpsPerCTA = [4], order = [0]}>
 #blocked1 = #ttg.blocked<{sizePerThread = [1, 1], threadsPerWarp = [32, 1], warpsPerCTA = [4, 1], order = [1, 0]}>
 #shared = #ttg.nvmma_shared<{swizzlingByteWidth = 0, transposed = true, elementBitWidth = 32, CTAsPerCGA = [1], CTASplitNum = [1], CTAOrder = [0]}>
-<<<<<<< HEAD
+#shared2 = #ttg.swizzled_shared<{vec = 1, perPhase = 1, maxPhase = 1, order = [0]}>
+#smem = #ttg.shared_memory
+module attributes {ttg.global_scratch_memory_alignment = 1 : i32, ttg.global_scratch_memory_size = 0 : i32, "ttg.num-ctas" = 1 : i32, "ttg.num-warps" = 4 : i32, ttg.shared = 520 : i32, ttg.target = "cuda:100", ttg.tensor_memory_size = 0 : i32, "ttg.threads-per-warp" = 32 : i32, "ttg.total-num-warps" = 4 : i32} {
+  tt.func public @_dummy_repro_expand_dims(%in_desc: !tt.tensordesc<tensor<128xf32, #shared>>, %in_desc_0: i32, %in_desc_1: i64, %out_desc: !tt.tensordesc<tensor<128xf32, #shared>>, %out_desc_2: i32, %out_desc_3: i32, %out_desc_4: i64, %out_desc_5: i64) attributes {noinline = false, ttg.global_scratch_memory_alignment = 1 : i32, ttg.global_scratch_memory_size = 0 : i32} {
+    %result, %token = ttng.tmem_alloc {tmem.start_buffer = 0 : i32}  : () -> (!ttg.memdesc<128x128xf32, #tmem, #ttng.tensor_memory, mutable>, !ttg.async.token)
+    // CHECK: ttng.tmem_subslice
+    // CHECK: ttg.memdesc_reinterpret
+    %cst = arith.constant dense<3.000000e+00> : tensor<128xf32, #blocked>
+    %c0_i32 = arith.constant 0 : i32
+    %true = arith.constant true
+    %pid = tt.get_program_id x : i32
+    %alpha = ttg.local_alloc {allocation.offset = 0 : i32} : () -> !ttg.memdesc<128xf32, #shared, #smem, mutable>
+    %alpha_6 = ttg.local_alloc {allocation.offset = 512 : i32} : () -> !ttg.memdesc<1xi64, #shared2, #smem, mutable>
+    ttng.init_barrier %alpha_6, 1 : !ttg.memdesc<1xi64, #shared2, #smem, mutable>
+    ttng.barrier_expect %alpha_6, 512, %true : !ttg.memdesc<1xi64, #shared2, #smem, mutable>
+    ttng.async_tma_copy_global_to_local %in_desc[%pid] %alpha, %alpha_6, %true : !tt.tensordesc<tensor<128xf32, #shared>>, !ttg.memdesc<1xi64, #shared2, #smem, mutable> -> !ttg.memdesc<128xf32, #shared, #smem, mutable>
+    ttng.wait_barrier %alpha_6, %c0_i32 : !ttg.memdesc<1xi64, #shared2, #smem, mutable>
+    ttng.inval_barrier %alpha_6 : !ttg.memdesc<1xi64, #shared2, #smem, mutable>
+    %alpha_7 = ttg.local_load %alpha : !ttg.memdesc<128xf32, #shared, #smem, mutable> -> tensor<128xf32, #blocked>
+    // CHECK-NOT: tmem.start
+    %alpha_i = arith.mulf %alpha_7, %cst {tmem.start = 0 : i32, ttg.partition = 0 : i32} : tensor<128xf32, #blocked>
+    // CHECK: ttg.convert_layout
+    // CHECK: tt.expand_dims
+    // CHECK: ttng.tmem_store
+    // CHECK: ttng.tmem_load
+    // CHECK: tt.reshape
+    // CHECK: ttg.convert_layout
+    // CHECK: ttg.local_alloc
+    %2 = ttg.local_alloc %alpha_i {allocation.offset = 0 : i32, ttg.partition = 1 : i32} : (tensor<128xf32, #blocked>) -> !ttg.memdesc<128xf32, #shared, #smem>
+    ttng.fence_async_shared {bCluster = false}
+    ttng.async_tma_copy_local_to_global %out_desc[%pid] %2 : !tt.tensordesc<tensor<128xf32, #shared>>, !ttg.memdesc<128xf32, #shared, #smem>
+    ttng.async_tma_store_wait {pendings = 0 : i32}
+    tt.return
+  }
+}
+
+// -----
+
+// CHECK the ability to reuse result with an intermediate.
+// memdesc_index.
+// CHECK-LABEL: @_dummy_memdesc_index_repro
+
+#tmem = #ttng.tensor_memory_encoding<blockM = 128, blockN = 128, unpacked = true>
+#blocked = #ttg.blocked<{sizePerThread = [1], threadsPerWarp = [32], warpsPerCTA = [4], order = [0]}>
+#blocked1 = #ttg.blocked<{sizePerThread = [1, 1], threadsPerWarp = [32, 1], warpsPerCTA = [4, 1], order = [1, 0]}>
+#shared = #ttg.nvmma_shared<{swizzlingByteWidth = 0, transposed = true, elementBitWidth = 32, CTAsPerCGA = [1], CTASplitNum = [1], CTAOrder = [0]}>
 #shared1 = #ttg.nvmma_shared<{swizzlingByteWidth = 0, transposed = false, elementBitWidth = 32}>
 #shared2 = #ttg.swizzled_shared<{vec = 1, perPhase = 1, maxPhase = 1, order = [0]}>
 #smem = #ttg.shared_memory
@@ -320,17 +357,6 @@
     // CHECK: ttng.tmem_subslice
     // CHECK: ttg.memdesc_reinterpret
     %cst = arith.constant dense<3.000000e+00> : tensor<128xf32, #blocked>
-=======
-#shared2 = #ttg.swizzled_shared<{vec = 1, perPhase = 1, maxPhase = 1, order = [0]}>
-#smem = #ttg.shared_memory
-module attributes {ttg.global_scratch_memory_alignment = 1 : i32, ttg.global_scratch_memory_size = 0 : i32, "ttg.num-ctas" = 1 : i32, "ttg.num-warps" = 4 : i32, ttg.shared = 520 : i32, ttg.target = "cuda:100", ttg.tensor_memory_size = 0 : i32, "ttg.threads-per-warp" = 32 : i32, "ttg.total-num-warps" = 4 : i32} {
-  tt.func public @_dummy_repro_expand_dims(%in_desc: !tt.tensordesc<tensor<128xf32, #shared>>, %in_desc_0: i32, %in_desc_1: i64, %out_desc: !tt.tensordesc<tensor<128xf32, #shared>>, %out_desc_2: i32, %out_desc_3: i32, %out_desc_4: i64, %out_desc_5: i64) attributes {noinline = false, ttg.global_scratch_memory_alignment = 1 : i32, ttg.global_scratch_memory_size = 0 : i32} {
-    %result, %token = ttng.tmem_alloc {tmem.start_buffer = 0 : i32}  : () -> (!ttg.memdesc<128x128xf32, #tmem, #ttng.tensor_memory, mutable>, !ttg.async.token)
-    // CHECK: ttng.tmem_subslice
-    // CHECK: ttg.memdesc_reinterpret
-    %cst = arith.constant dense<3.000000e+00> : tensor<128xf32, #blocked>
-    %c0_i32 = arith.constant 0 : i32
->>>>>>> 9a9d8e0a
     %true = arith.constant true
     %pid = tt.get_program_id x : i32
     %alpha = ttg.local_alloc {allocation.offset = 0 : i32} : () -> !ttg.memdesc<128xf32, #shared, #smem, mutable>
@@ -341,32 +367,19 @@
     ttng.wait_barrier %alpha_6, %c0_i32 : !ttg.memdesc<1xi64, #shared2, #smem, mutable>
     ttng.inval_barrier %alpha_6 : !ttg.memdesc<1xi64, #shared2, #smem, mutable>
     %alpha_7 = ttg.local_load %alpha : !ttg.memdesc<128xf32, #shared, #smem, mutable> -> tensor<128xf32, #blocked>
-<<<<<<< HEAD
     %alpha_i = arith.mulf %alpha_7, %cst : tensor<128xf32, #blocked>
     // CHECK-NOT: tmem.start
     %0 = ttg.convert_layout %alpha_i {tmem.start = 0 : i32, ttg.partition = 0 : i32} : tensor<128xf32, #blocked> -> tensor<128xf32, #ttg.slice<{dim = 1, parent = #blocked1}>>
-=======
-    // CHECK-NOT: tmem.start
-    %alpha_i = arith.mulf %alpha_7, %cst {tmem.start = 0 : i32, ttg.partition = 0 : i32} : tensor<128xf32, #blocked>
-    // CHECK: ttg.convert_layout
->>>>>>> 9a9d8e0a
     // CHECK: tt.expand_dims
     // CHECK: ttng.tmem_store
     // CHECK: ttng.tmem_load
     // CHECK: tt.reshape
     // CHECK: ttg.convert_layout
-<<<<<<< HEAD
     // CHECK: tt.expand_dims
     %1 = tt.expand_dims %0 {axis = 1 : i32, ttg.partition = 1 : i32} : tensor<128xf32, #ttg.slice<{dim = 1, parent = #blocked1}>> -> tensor<128x1xf32, #blocked1>
     %2 = ttg.local_alloc %1 {allocation.offset = 0 : i32} : (tensor<128x1xf32, #blocked1>) -> !ttg.memdesc<128x1xf32, #shared1, #smem>
     ttng.fence_async_shared {bCluster = false}
     ttng.async_tma_copy_local_to_global %out_desc[%pid, %c0_i32] %2 : !tt.tensordesc<tensor<128x1xf32, #shared1>>, !ttg.memdesc<128x1xf32, #shared1, #smem>
-=======
-    // CHECK: ttg.local_alloc
-    %2 = ttg.local_alloc %alpha_i {allocation.offset = 0 : i32, ttg.partition = 1 : i32} : (tensor<128xf32, #blocked>) -> !ttg.memdesc<128xf32, #shared, #smem>
-    ttng.fence_async_shared {bCluster = false}
-    ttng.async_tma_copy_local_to_global %out_desc[%pid] %2 : !tt.tensordesc<tensor<128xf32, #shared>>, !ttg.memdesc<128xf32, #shared, #smem>
->>>>>>> 9a9d8e0a
     ttng.async_tma_store_wait {pendings = 0 : i32}
     tt.return
   }
